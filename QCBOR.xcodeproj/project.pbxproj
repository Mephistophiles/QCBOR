--- conflicted
+++ resolved
@@ -7,18 +7,16 @@
 	objects = {
 
 /* Begin PBXBuildFile section */
-<<<<<<< HEAD
 		E73B5756216071900080D658 /* bstrwrap_tests.c in Sources */ = {isa = PBXBuildFile; fileRef = E73B5755216071900080D658 /* bstrwrap_tests.c */; };
-=======
-		E73B574E215713FA0080D658 /* half_precision_test.c in Sources */ = {isa = PBXBuildFile; fileRef = E73B574D215713FA0080D658 /* half_precision_test.c */; };
-		E73B575121589DB20080D658 /* half_to_double_from_rfc7049.c in Sources */ = {isa = PBXBuildFile; fileRef = E73B575021589DB20080D658 /* half_to_double_from_rfc7049.c */; };
->>>>>>> 7d40d81a
+		E73B57592161CA690080D658 /* ieee754.c in Sources */ = {isa = PBXBuildFile; fileRef = E73B57582161CA690080D658 /* ieee754.c */; };
+		E73B575E2161CA7C0080D658 /* half_precision_test.c in Sources */ = {isa = PBXBuildFile; fileRef = E73B575A2161CA7C0080D658 /* half_precision_test.c */; };
+		E73B575F2161CA7C0080D658 /* half_to_double_from_rfc7049.c in Sources */ = {isa = PBXBuildFile; fileRef = E73B575D2161CA7C0080D658 /* half_to_double_from_rfc7049.c */; };
+		E73B57652161F8F80080D658 /* run_tests.c in Sources */ = {isa = PBXBuildFile; fileRef = E73B57632161F8F70080D658 /* run_tests.c */; };
 		E776E08F214AE07500E67947 /* qcbor_encode.c in Sources */ = {isa = PBXBuildFile; fileRef = E776E08C214AE07400E67947 /* qcbor_encode.c */; };
 		E776E090214AE07500E67947 /* UsefulBuf.c in Sources */ = {isa = PBXBuildFile; fileRef = E776E08D214AE07500E67947 /* UsefulBuf.c */; };
 		E776E091214AE07500E67947 /* qcbor_decode.c in Sources */ = {isa = PBXBuildFile; fileRef = E776E08E214AE07500E67947 /* qcbor_decode.c */; };
 		E776E097214AE0C700E67947 /* cmd_line_main.c in Sources */ = {isa = PBXBuildFile; fileRef = E776E096214AE0C700E67947 /* cmd_line_main.c */; };
 		E776E09D214AEEEA00E67947 /* basic_test.c in Sources */ = {isa = PBXBuildFile; fileRef = E776E09C214AEEEA00E67947 /* basic_test.c */; };
-		E776E164214F81EC00E67947 /* ieee754.c in Sources */ = {isa = PBXBuildFile; fileRef = E776E163214F81EC00E67947 /* ieee754.c */; };
 /* End PBXBuildFile section */
 
 /* Begin PBXCopyFilesBuildPhase section */
@@ -34,31 +32,26 @@
 /* End PBXCopyFilesBuildPhase section */
 
 /* Begin PBXFileReference section */
-<<<<<<< HEAD
 		E73B5754216071900080D658 /* bstrwrap_tests.h */ = {isa = PBXFileReference; lastKnownFileType = sourcecode.c.h; name = bstrwrap_tests.h; path = test/bstrwrap_tests.h; sourceTree = "<group>"; };
 		E73B5755216071900080D658 /* bstrwrap_tests.c */ = {isa = PBXFileReference; lastKnownFileType = sourcecode.c.c; name = bstrwrap_tests.c; path = test/bstrwrap_tests.c; sourceTree = "<group>"; };
-=======
-		E73B574C215713FA0080D658 /* half_precision_test.h */ = {isa = PBXFileReference; fileEncoding = 4; lastKnownFileType = sourcecode.c.h; name = half_precision_test.h; path = test/half_precision_test.h; sourceTree = "<group>"; };
-		E73B574D215713FA0080D658 /* half_precision_test.c */ = {isa = PBXFileReference; fileEncoding = 4; lastKnownFileType = sourcecode.c.c; name = half_precision_test.c; path = test/half_precision_test.c; sourceTree = "<group>"; };
-		E73B574F21589DB20080D658 /* half_to_double_from_rfc7049.h */ = {isa = PBXFileReference; lastKnownFileType = sourcecode.c.h; name = half_to_double_from_rfc7049.h; path = test/half_to_double_from_rfc7049.h; sourceTree = "<group>"; };
-		E73B575021589DB20080D658 /* half_to_double_from_rfc7049.c */ = {isa = PBXFileReference; lastKnownFileType = sourcecode.c.c; name = half_to_double_from_rfc7049.c; path = test/half_to_double_from_rfc7049.c; sourceTree = "<group>"; };
->>>>>>> 7d40d81a
+		E73B57572161CA680080D658 /* ieee754.h */ = {isa = PBXFileReference; fileEncoding = 4; lastKnownFileType = sourcecode.c.h; name = ieee754.h; path = src/ieee754.h; sourceTree = "<group>"; };
+		E73B57582161CA690080D658 /* ieee754.c */ = {isa = PBXFileReference; fileEncoding = 4; lastKnownFileType = sourcecode.c.c; name = ieee754.c; path = src/ieee754.c; sourceTree = "<group>"; };
+		E73B575A2161CA7C0080D658 /* half_precision_test.c */ = {isa = PBXFileReference; fileEncoding = 4; lastKnownFileType = sourcecode.c.c; name = half_precision_test.c; path = test/half_precision_test.c; sourceTree = "<group>"; };
+		E73B575B2161CA7C0080D658 /* half_to_double_from_rfc7049.h */ = {isa = PBXFileReference; fileEncoding = 4; lastKnownFileType = sourcecode.c.h; name = half_to_double_from_rfc7049.h; path = test/half_to_double_from_rfc7049.h; sourceTree = "<group>"; };
+		E73B575C2161CA7C0080D658 /* half_precision_test.h */ = {isa = PBXFileReference; fileEncoding = 4; lastKnownFileType = sourcecode.c.h; name = half_precision_test.h; path = test/half_precision_test.h; sourceTree = "<group>"; };
+		E73B575D2161CA7C0080D658 /* half_to_double_from_rfc7049.c */ = {isa = PBXFileReference; fileEncoding = 4; lastKnownFileType = sourcecode.c.c; name = half_to_double_from_rfc7049.c; path = test/half_to_double_from_rfc7049.c; sourceTree = "<group>"; };
+		E73B57632161F8F70080D658 /* run_tests.c */ = {isa = PBXFileReference; fileEncoding = 4; lastKnownFileType = sourcecode.c.c; name = run_tests.c; path = test/run_tests.c; sourceTree = "<group>"; };
+		E73B57642161F8F80080D658 /* run_tests.h */ = {isa = PBXFileReference; fileEncoding = 4; lastKnownFileType = sourcecode.c.h; name = run_tests.h; path = test/run_tests.h; sourceTree = "<group>"; };
 		E776E07C214ADF7F00E67947 /* QCBOR */ = {isa = PBXFileReference; explicitFileType = "compiled.mach-o.executable"; includeInIndex = 0; path = QCBOR; sourceTree = BUILT_PRODUCTS_DIR; };
 		E776E08C214AE07400E67947 /* qcbor_encode.c */ = {isa = PBXFileReference; fileEncoding = 4; indentWidth = 3; lastKnownFileType = sourcecode.c.c; name = qcbor_encode.c; path = src/qcbor_encode.c; sourceTree = "<group>"; tabWidth = 3; };
 		E776E08D214AE07500E67947 /* UsefulBuf.c */ = {isa = PBXFileReference; fileEncoding = 4; lastKnownFileType = sourcecode.c.c; name = UsefulBuf.c; path = src/UsefulBuf.c; sourceTree = "<group>"; };
-		E776E08E214AE07500E67947 /* qcbor_decode.c */ = {isa = PBXFileReference; fileEncoding = 4; indentWidth = 3; lastKnownFileType = sourcecode.c.c; name = qcbor_decode.c; path = src/qcbor_decode.c; sourceTree = "<group>"; tabWidth = 3; };
+		E776E08E214AE07500E67947 /* qcbor_decode.c */ = {isa = PBXFileReference; fileEncoding = 4; lastKnownFileType = sourcecode.c.c; name = qcbor_decode.c; path = src/qcbor_decode.c; sourceTree = "<group>"; };
 		E776E093214AE08B00E67947 /* qcbor.h */ = {isa = PBXFileReference; fileEncoding = 4; lastKnownFileType = sourcecode.c.h; name = qcbor.h; path = inc/qcbor.h; sourceTree = "<group>"; };
 		E776E094214AE09700E67947 /* UsefulBuf.h */ = {isa = PBXFileReference; fileEncoding = 4; indentWidth = 3; lastKnownFileType = sourcecode.c.h; name = UsefulBuf.h; path = inc/UsefulBuf.h; sourceTree = "<group>"; tabWidth = 3; };
 		E776E096214AE0C700E67947 /* cmd_line_main.c */ = {isa = PBXFileReference; fileEncoding = 4; lastKnownFileType = sourcecode.c.c; path = cmd_line_main.c; sourceTree = "<group>"; };
 		E776E09B214AEEEA00E67947 /* basic_test.h */ = {isa = PBXFileReference; fileEncoding = 4; lastKnownFileType = sourcecode.c.h; name = basic_test.h; path = test/basic_test.h; sourceTree = "<group>"; };
-<<<<<<< HEAD
 		E776E09C214AEEEA00E67947 /* basic_test.c */ = {isa = PBXFileReference; fileEncoding = 4; indentWidth = 3; lastKnownFileType = sourcecode.c.c; name = basic_test.c; path = test/basic_test.c; sourceTree = "<group>"; tabWidth = 3; };
 		E776E161214EE19C00E67947 /* README.md */ = {isa = PBXFileReference; lastKnownFileType = net.daringfireball.markdown; path = README.md; sourceTree = "<group>"; };
-=======
-		E776E09C214AEEEA00E67947 /* basic_test.c */ = {isa = PBXFileReference; fileEncoding = 4; lastKnownFileType = sourcecode.c.c; name = basic_test.c; path = test/basic_test.c; sourceTree = "<group>"; };
-		E776E162214F81EC00E67947 /* ieee754.h */ = {isa = PBXFileReference; fileEncoding = 4; lastKnownFileType = sourcecode.c.h; name = ieee754.h; path = src/ieee754.h; sourceTree = "<group>"; };
-		E776E163214F81EC00E67947 /* ieee754.c */ = {isa = PBXFileReference; fileEncoding = 4; lastKnownFileType = sourcecode.c.c; name = ieee754.c; path = src/ieee754.c; sourceTree = "<group>"; };
->>>>>>> 7d40d81a
 /* End PBXFileReference section */
 
 /* Begin PBXFrameworksBuildPhase section */
@@ -95,8 +88,8 @@
 		E776E08B214AE06600E67947 /* src */ = {
 			isa = PBXGroup;
 			children = (
-				E776E163214F81EC00E67947 /* ieee754.c */,
-				E776E162214F81EC00E67947 /* ieee754.h */,
+				E73B57582161CA690080D658 /* ieee754.c */,
+				E73B57572161CA680080D658 /* ieee754.h */,
 				E776E08E214AE07500E67947 /* qcbor_decode.c */,
 				E776E08C214AE07400E67947 /* qcbor_encode.c */,
 				E776E08D214AE07500E67947 /* UsefulBuf.c */,
@@ -116,14 +109,16 @@
 		E776E095214AE0B600E67947 /* test */ = {
 			isa = PBXGroup;
 			children = (
-				E73B574D215713FA0080D658 /* half_precision_test.c */,
-				E73B574C215713FA0080D658 /* half_precision_test.h */,
+				E73B57632161F8F70080D658 /* run_tests.c */,
+				E73B57642161F8F80080D658 /* run_tests.h */,
+				E73B575A2161CA7C0080D658 /* half_precision_test.c */,
+				E73B575C2161CA7C0080D658 /* half_precision_test.h */,
+				E73B575D2161CA7C0080D658 /* half_to_double_from_rfc7049.c */,
+				E73B575B2161CA7C0080D658 /* half_to_double_from_rfc7049.h */,
 				E776E09C214AEEEA00E67947 /* basic_test.c */,
 				E73B5754216071900080D658 /* bstrwrap_tests.h */,
 				E73B5755216071900080D658 /* bstrwrap_tests.c */,
 				E776E09B214AEEEA00E67947 /* basic_test.h */,
-				E73B574F21589DB20080D658 /* half_to_double_from_rfc7049.h */,
-				E73B575021589DB20080D658 /* half_to_double_from_rfc7049.c */,
 			);
 			name = test;
 			sourceTree = "<group>";
@@ -184,17 +179,15 @@
 			isa = PBXSourcesBuildPhase;
 			buildActionMask = 2147483647;
 			files = (
-				E73B574E215713FA0080D658 /* half_precision_test.c in Sources */,
 				E776E08F214AE07500E67947 /* qcbor_encode.c in Sources */,
+				E73B57592161CA690080D658 /* ieee754.c in Sources */,
+				E73B575F2161CA7C0080D658 /* half_to_double_from_rfc7049.c in Sources */,
+				E73B57652161F8F80080D658 /* run_tests.c in Sources */,
 				E776E091214AE07500E67947 /* qcbor_decode.c in Sources */,
-				E776E164214F81EC00E67947 /* ieee754.c in Sources */,
+				E73B575E2161CA7C0080D658 /* half_precision_test.c in Sources */,
 				E776E090214AE07500E67947 /* UsefulBuf.c in Sources */,
 				E776E097214AE0C700E67947 /* cmd_line_main.c in Sources */,
-<<<<<<< HEAD
 				E73B5756216071900080D658 /* bstrwrap_tests.c in Sources */,
-=======
-				E73B575121589DB20080D658 /* half_to_double_from_rfc7049.c in Sources */,
->>>>>>> 7d40d81a
 				E776E09D214AEEEA00E67947 /* basic_test.c in Sources */,
 			);
 			runOnlyForDeploymentPostprocessing = 0;
