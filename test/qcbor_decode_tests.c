--- conflicted
+++ resolved
@@ -4598,10 +4598,8 @@
 
    
    return 0;
-<<<<<<< HEAD
-}
-=======
-}
+}
+
 
 
 int32_t IntToTests()
@@ -4793,4 +4791,3 @@
 
    return 0;
 }
->>>>>>> e15326f5
