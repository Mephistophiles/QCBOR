
/*==============================================================================
 run_tests.c -- test aggregator and results reporting
 
 Copyright 2018 Laurence Lundblade
 
 Permission is hereby granted, free of charge, to any person obtaining
 a copy of this software and associated documentation files (the
 "Software"), to deal in the Software without restriction, including
 without limitation the rights to use, copy, modify, merge, publish,
 distribute, sublicense, and/or sell copies of the Software, and to
 permit persons to whom the Software is furnished to do so, subject to
 the following conditions:
 
 The above copyright notice and this permission notice shall be included
 in all copies or substantial portions of the Software.
 
 THE SOFTWARE IS PROVIDED "AS IS", WITHOUT WARRANTY OF ANY KIND,
 EXPRESS OR IMPLIED, INCLUDING BUT NOT LIMITED TO THE WARRANTIES OF
 MERCHANTABILITY, FITNESS FOR A PARTICULAR PURPOSE AND
 NONINFRINGEMENT. IN NO EVENT SHALL THE AUTHORS OR COPYRIGHT HOLDERS
 BE LIABLE FOR ANY CLAIM, DAMAGES OR OTHER LIABILITY, WHETHER IN AN
 ACTION OF CONTRACT, TORT OR OTHERWISE, ARISING FROM, OUT OF OR IN
 CONNECTION WITH THE SOFTWARE OR THE USE OR OTHER DEALINGS IN THE
 SOFTWARE.
 
 (This is the MIT license)
 ==============================================================================*/
//  Created by Laurence Lundblade on 9/30/18.
typedef int (*outputstring)(const char *szString, void *ctx);

<<<<<<< HEAD
typedef int (*outputstring)(const char *szString, void *ctx);

=======
>>>>>>> 64c7c60d
int run_tests(outputstring output, void *poutCtx, int *pNumTestsRun);<|MERGE_RESOLUTION|>--- conflicted
+++ resolved
@@ -29,9 +29,4 @@
 //  Created by Laurence Lundblade on 9/30/18.
 typedef int (*outputstring)(const char *szString, void *ctx);
 
-<<<<<<< HEAD
-typedef int (*outputstring)(const char *szString, void *ctx);
-
-=======
->>>>>>> 64c7c60d
 int run_tests(outputstring output, void *poutCtx, int *pNumTestsRun);