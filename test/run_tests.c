--- conflicted
+++ resolved
@@ -156,12 +156,9 @@
     TEST_ENTRY(BstrWrapErrorTest),
     TEST_ENTRY(BstrWrapNestTest),
     TEST_ENTRY(CoseSign1TBSTest),
-<<<<<<< HEAD
     TEST_ENTRY(StringDecoderModeFailTest),
     TEST_ENTRY_DISABLED(BigComprehensiveInputTest),
-=======
     TEST_ENTRY(EncodeErrorTests),
->>>>>>> 9c09739a
     //TEST_ENTRY(fail_test),
 };
 
