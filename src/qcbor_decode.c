/*==============================================================================
 Copyright (c) 2016-2018, The Linux Foundation.
 Copyright (c) 2018-2020, Laurence Lundblade.
 All rights reserved.

Redistribution and use in source and binary forms, with or without
modification, are permitted provided that the following conditions are
met:
    * Redistributions of source code must retain the above copyright
      notice, this list of conditions and the following disclaimer.
    * Redistributions in binary form must reproduce the above
      copyright notice, this list of conditions and the following
      disclaimer in the documentation and/or other materials provided
      with the distribution.
    * Neither the name of The Linux Foundation nor the names of its
      contributors, nor the name "Laurence Lundblade" may be used to
      endorse or promote products derived from this software without
      specific prior written permission.

THIS SOFTWARE IS PROVIDED "AS IS" AND ANY EXPRESS OR IMPLIED
WARRANTIES, INCLUDING, BUT NOT LIMITED TO, THE IMPLIED WARRANTIES OF
MERCHANTABILITY, FITNESS FOR A PARTICULAR PURPOSE AND NON-INFRINGEMENT
ARE DISCLAIMED.  IN NO EVENT SHALL THE COPYRIGHT OWNER OR CONTRIBUTORS
BE LIABLE FOR ANY DIRECT, INDIRECT, INCIDENTAL, SPECIAL, EXEMPLARY, OR
CONSEQUENTIAL DAMAGES (INCLUDING, BUT NOT LIMITED TO, PROCUREMENT OF
SUBSTITUTE GOODS OR SERVICES; LOSS OF USE, DATA, OR PROFITS; OR
BUSINESS INTERRUPTION) HOWEVER CAUSED AND ON ANY THEORY OF LIABILITY,
WHETHER IN CONTRACT, STRICT LIABILITY, OR TORT (INCLUDING NEGLIGENCE
OR OTHERWISE) ARISING IN ANY WAY OUT OF THE USE OF THIS SOFTWARE, EVEN
IF ADVISED OF THE POSSIBILITY OF SUCH DAMAGE.
 =============================================================================*/


#include "qcbor/qcbor_decode.h"
#include "ieee754.h"


/*
 This casts away the const-ness of a pointer, usually so it can be
 freed or realloced.
 */
#define UNCONST_POINTER(ptr)    ((void *)(ptr))



/*===========================================================================
 DecodeNesting -- Functions for tracking array/map nesting when decoding

 See qcbor/qcbor_decode.h for definition of the object
  used here: QCBORDecodeNesting
  ===========================================================================*/



/*
The main mode of decoding is a pre-order travesal of the tree of leaves (numbers, strings...)
formed by intermediate nodes (arrays and maps).  The cursor for the traversal
 is the byte offset in the encoded input and a leaf counter for definite
 length maps and arrays. Indefinite length maps and arrays are handled
 by look ahead for the break.

 The view presented to the caller has tags, labels and the chunks of
 indefinite length strings aggregated into one decorated data item.

The caller understands the nesting level in pre-order traversal by
 the fact that a data item that is a map or array is presented to
 the caller when it is first encountered in the pre-order traversal and that all data items are presented with its nesting level
 and the nesting level of the next item.

 The caller traverse maps and arrays in a special mode that often more convenient
 that tracking by nesting level. When an array or map is expected or encountered
 the EnterMap or EnteryArray can be called.

 When entering a map or array like this, the cursor points to the first
 item in the map or array. When exiting, it points to the item after
 the map or array, regardless of whether the items in the map or array were
 all traversed.

 When in a map or array, the cursor functions as normal, but traversal
 cannot go past the end of the map or array that was entered. If this
 is attempted the QCBOR_ERR_NO_MORE_ITEMS error is returned. To
 go past the end of the map or array ExitMap() or ExitArray() must
 be called. It can be called any time regardless of the position
 of the cursor.

 When a map is entered, a special function allows fetching data items
 by label. This call will traversal the whole map looking for the
 labeled item. The whole map is traversed so as to detect duplicates.
 This type of fetching items does not affect the normal traversal
 cursor.

 








When a data item is presented to the caller, the nesting level of the data
 item is presented along with the nesting level of the item that would be
 next consumed.









 */

inline static bool
// TODO: test  Map as array better?
IsMapOrArray(uint8_t uDataType)
{
   return uDataType == QCBOR_TYPE_MAP ||
          uDataType == QCBOR_TYPE_ARRAY ||
          uDataType == QCBOR_TYPE_MAP_AS_ARRAY;
}

inline static bool
DecodeNesting_IsAtTop(const QCBORDecodeNesting *pNesting)
{
   if(pNesting->pCurrent == &(pNesting->pMapsAndArrays[0])) {
      return true;
   } else {
      return false;
   }
}

// Determine if at the end of a map or array while in map mode
inline static bool
DecodeNesting_AtEnd(const QCBORDecodeNesting *pNesting)
{
   if(pNesting->pCurrentMap && pNesting->pCurrentMap->uMapMode) {
      if(pNesting->pCurrentMap->uCount == 0) {
         // TODO: won't work for indefinite length
         // In map mode and consumed all items, so it is the end
         return true;
      } else {
         // In map mode, all items not consumed, so it is NOT the end
         return false;
      }
   } else {
      // Not in map mode. The end is determined in other ways.
      return false;
   }
}


inline static int
DecodeNesting_IsIndefiniteLength(const QCBORDecodeNesting *pNesting)
{
   return pNesting->pCurrent->uCount == UINT16_MAX;
}

inline static int
DecodeNesting_InMapMode(const QCBORDecodeNesting *pNesting)
{
   return (bool)pNesting->pCurrentMap->uMapMode;
}

inline static uint8_t
DecodeNesting_GetLevel(QCBORDecodeNesting *pNesting)
{
   // Check in DecodeNesting_Descend and never having
   // QCBOR_MAX_ARRAY_NESTING > 255 gaurantees cast is safe
   return (uint8_t)(pNesting->pCurrent - &(pNesting->pMapsAndArrays[0]));
}

inline static uint8_t
DecodeNesting_GetMapModeLevel(QCBORDecodeNesting *pNesting)
{
   // Check in DecodeNesting_Descend and never having
   // QCBOR_MAX_ARRAY_NESTING > 255 gaurantees cast is safe
   return (uint8_t)(pNesting->pCurrentMap - &(pNesting->pMapsAndArrays[0]));
}

inline static int
DecodeNesting_TypeIsMap(const QCBORDecodeNesting *pNesting)
{
   if(DecodeNesting_IsAtTop(pNesting)) {
      return 0;
   }

   return CBOR_MAJOR_TYPE_MAP == pNesting->pCurrent->uMajorType;
}

// Process a break. This will either ascend the nesting or error out
inline static QCBORError
DecodeNesting_BreakAscend(QCBORDecodeNesting *pNesting)
{
   // breaks must always occur when there is nesting
   if(DecodeNesting_IsAtTop(pNesting)) {
      return QCBOR_ERR_BAD_BREAK;
   }

   // breaks can only occur when the map/array is indefinite length
   if(!DecodeNesting_IsIndefiniteLength(pNesting)) {
      return QCBOR_ERR_BAD_BREAK;
   }

   // if all OK, the break reduces the level of nesting
   pNesting->pCurrent--;

   return QCBOR_SUCCESS;
}

// Called on every single item except breaks including decode of a map/array
/* Decrements the map/array counter if possible. If decrement
 closed out a map or array, then level up in nesting and decrement
 again, until, the top is reached or the end of a map mode is reached
 */
inline static void
DecodeNesting_DecrementCount(QCBORDecodeNesting *pNesting)
{
   while(!DecodeNesting_IsAtTop(pNesting)) {
      // Not at the top level, so there is decrementing to be done.

      if(!DecodeNesting_IsIndefiniteLength(pNesting)) {
         // Decrement the current nesting level if it is not indefinite.
         pNesting->pCurrent->uCount--;
      }

      if(pNesting->pCurrent->uCount != 0) {
         // Did not close out an array or map, so nothing further
         break;
      }
      
      if(pNesting->pCurrent->uMapMode) {
         // In map mode the level-up must be done explicitly
         break;
      }

      // Closed out an array or map so level up
      pNesting->pCurrent--;
      /*if(pNesting->pCurrent->uMapMode) {
         // Bring the current map level along if new level is a map
         // TODO: must search up until a mapmode level is found.
         pNesting->pCurrentMap = pNesting->pCurrent;
      } */

      // Continue with loop to see if closing out this doesn't close out more
   }
}

inline static void
DecodeNesting_EnterMapMode(QCBORDecodeNesting *pNesting, size_t uOffset)
{
   pNesting->pCurrentMap = pNesting->pCurrent;
   pNesting->pCurrentMap->uMapMode = 1;
   // Cast to uint32_t is safe because QCBOR onl works on data < UINT32_MAX
   pNesting->pCurrentMap->uOffset  = (uint32_t)uOffset;
}

inline static void
DecodeNesting_Exit(QCBORDecodeNesting *pNesting)
{
   pNesting->pCurrentMap->uMapMode = 0;
   pNesting->pCurrent = pNesting->pCurrentMap - 1; // TODO error check
   
   DecodeNesting_DecrementCount(pNesting);

   while(1) {
      pNesting->pCurrentMap--;
      if(pNesting->pCurrentMap->uMapMode) {
         break;
      }
      if(pNesting->pCurrentMap == &(pNesting->pMapsAndArrays[0])) {
         break;
      }
   }
}

// Called on every map/array
inline static QCBORError
DecodeNesting_Descend(QCBORDecodeNesting *pNesting, QCBORItem *pItem)
{
   QCBORError nReturn = QCBOR_SUCCESS;

   if(pItem->val.uCount == 0) {
      // Nothing to do for empty definite lenth arrays. They are just are
      // effectively the same as an item that is not a map or array
      goto Done;
      // Empty indefinite length maps and arrays are handled elsewhere
   }

   // Error out if arrays is too long to handle
   if(pItem->val.uCount != UINT16_MAX && pItem->val.uCount > QCBOR_MAX_ITEMS_IN_ARRAY) {
      nReturn = QCBOR_ERR_ARRAY_TOO_LONG;
      goto Done;
   }

   // Error out if nesting is too deep
   if(pNesting->pCurrent >= &(pNesting->pMapsAndArrays[QCBOR_MAX_ARRAY_NESTING])) {
      nReturn = QCBOR_ERR_ARRAY_NESTING_TOO_DEEP;
      goto Done;
   }

   // The actual descend
   pNesting->pCurrent++;

   // Record a few details for this nesting level
   pNesting->pCurrent->uMajorType = pItem->uDataType;
   pNesting->pCurrent->uCount     = pItem->val.uCount;
   pNesting->pCurrent->uSaveCount = pItem->val.uCount;
   pNesting->pCurrent->uMapMode   = 0;

Done:
   return nReturn;;
}

inline static void
DecodeNesting_Init(QCBORDecodeNesting *pNesting)
{
   pNesting->pCurrent = &(pNesting->pMapsAndArrays[0]);
}


static void DecodeNesting_PrepareForMapSearch(QCBORDecodeNesting *pNesting, QCBORDecodeNesting *pSave)
{
   *pSave = *pNesting;
   pNesting->pCurrent = pNesting->pCurrentMap;

   if(pNesting->pCurrent->uCount != UINT16_MAX) {
      pNesting->pCurrent->uCount = pNesting->pCurrent->uSaveCount;
   }
}

static void DecodeNesting_RestoreFromMapSearch(QCBORDecodeNesting *pNesting, QCBORDecodeNesting *pSave)
{
   *pNesting = *pSave;
}




/*===========================================================================
   QCBORStringAllocate -- STRING ALLOCATOR INVOCATION

   The following four functions are pretty wrappers for invocation of
   the string allocator supplied by the caller.

  ===========================================================================*/

static inline void
StringAllocator_Free(const QCORInternalAllocator *pMe, void *pMem)
{
   (pMe->pfAllocator)(pMe->pAllocateCxt, pMem, 0);
}

// StringAllocator_Reallocate called with pMem NULL is
// equal to StringAllocator_Allocate()
static inline UsefulBuf
StringAllocator_Reallocate(const QCORInternalAllocator *pMe,
                           void *pMem,
                           size_t uSize)
{
   return (pMe->pfAllocator)(pMe->pAllocateCxt, pMem, uSize);
}

static inline UsefulBuf
StringAllocator_Allocate(const QCORInternalAllocator *pMe, size_t uSize)
{
   return (pMe->pfAllocator)(pMe->pAllocateCxt, NULL, uSize);
}

static inline void
StringAllocator_Destruct(const QCORInternalAllocator *pMe)
{
   if(pMe->pfAllocator) {
      (pMe->pfAllocator)(pMe->pAllocateCxt, NULL, 0);
   }
}



/*===========================================================================
 QCBORDecode -- The main implementation of CBOR decoding

 See qcbor/qcbor_decode.h for definition of the object
 used here: QCBORDecodeContext
  ===========================================================================*/
/*
 Public function, see header file
 */
void QCBORDecode_Init(QCBORDecodeContext *me,
                      UsefulBufC EncodedCBOR,
                      QCBORDecodeMode nDecodeMode)
{
   memset(me, 0, sizeof(QCBORDecodeContext));
   UsefulInputBuf_Init(&(me->InBuf), EncodedCBOR);
   // Don't bother with error check on decode mode. If a bad value is
   // passed it will just act as if the default normal mode of 0 was set.
   me->uDecodeMode = (uint8_t)nDecodeMode;
   DecodeNesting_Init(&(me->nesting));
   for(int i = 0; i < QCBOR_NUM_MAPPED_TAGS; i++) {
      me->auMappedTags[i] = 0xffff;
   }
}


/*
 Public function, see header file
 */
void QCBORDecode_SetUpAllocator(QCBORDecodeContext *pMe,
                                QCBORStringAllocate pfAllocateFunction,
                                void *pAllocateContext,
                                bool bAllStrings)
{
   pMe->StringAllocator.pfAllocator   = pfAllocateFunction;
   pMe->StringAllocator.pAllocateCxt  = pAllocateContext;
   pMe->bStringAllocateAll            = bAllStrings;
}


/*
 Public function, see header file
 */
void QCBORDecode_SetCallerConfiguredTagList(QCBORDecodeContext *me,
                                            const QCBORTagListIn *pTagList)
{
   // This does nothing now. It is retained for backwards compatibility
}


/*
 This decodes the fundamental part of a CBOR data item, the type and
 number

 This is the Counterpart to InsertEncodedTypeAndNumber().

 This does the network->host byte order conversion. The conversion
 here also results in the conversion for floats in addition to that
 for lengths, tags and integer values.

 This returns:
   pnMajorType -- the major type for the item

   puArgument -- the "number" which is used a the value for integers,
               tags and floats and length for strings and arrays

   pnAdditionalInfo -- Pass this along to know what kind of float or
                       if length is indefinite

 The int type is preferred to uint8_t for some variables as this
 avoids integer promotions, can reduce code size and makes
 static analyzers happier.
 */
inline static QCBORError DecodeTypeAndNumber(UsefulInputBuf *pUInBuf,
                                              int *pnMajorType,
                                              uint64_t *puArgument,
                                              int *pnAdditionalInfo)
{
   QCBORError nReturn;

   // Get the initial byte that every CBOR data item has
   const int nInitialByte = (int)UsefulInputBuf_GetByte(pUInBuf);

   // Break down the initial byte
   const int nTmpMajorType   = nInitialByte >> 5;
   const int nAdditionalInfo = nInitialByte & 0x1f;

   // Where the number or argument accumulates
   uint64_t uArgument;

   if(nAdditionalInfo >= LEN_IS_ONE_BYTE && nAdditionalInfo <= LEN_IS_EIGHT_BYTES) {
      // Need to get 1,2,4 or 8 additional argument bytes Map
      // LEN_IS_ONE_BYTE.. LEN_IS_EIGHT_BYTES to actual length
      static const uint8_t aIterate[] = {1,2,4,8};

      // Loop getting all the bytes in the argument
      uArgument = 0;
      for(int i = aIterate[nAdditionalInfo - LEN_IS_ONE_BYTE]; i; i--) {
         // This shift and add gives the endian conversion
         uArgument = (uArgument << 8) + UsefulInputBuf_GetByte(pUInBuf);
      }
   } else if(nAdditionalInfo >= ADDINFO_RESERVED1 && nAdditionalInfo <= ADDINFO_RESERVED3) {
      // The reserved and thus-far unused additional info values
      nReturn = QCBOR_ERR_UNSUPPORTED;
      goto Done;
   } else {
      // Less than 24, additional info is argument or 31, an indefinite length
      // No more bytes to get
      uArgument = (uint64_t)nAdditionalInfo;
   }

   if(UsefulInputBuf_GetError(pUInBuf)) {
      nReturn = QCBOR_ERR_HIT_END;
      goto Done;
   }

   // All successful if we got here.
   nReturn           = QCBOR_SUCCESS;
   *pnMajorType      = nTmpMajorType;
   *puArgument       = uArgument;
   *pnAdditionalInfo = nAdditionalInfo;

Done:
   return nReturn;
}


/*
 CBOR doesn't explicitly specify two's compliment for integers but all
 CPUs use it these days and the test vectors in the RFC are so. All
 integers in the CBOR structure are positive and the major type
 indicates positive or negative.  CBOR can express positive integers
 up to 2^x - 1 where x is the number of bits and negative integers
 down to 2^x.  Note that negative numbers can be one more away from
 zero than positive.  Stdint, as far as I can tell, uses two's
 compliment to represent negative integers.

 See http://www.unix.org/whitepapers/64bit.html for reasons int isn't
 used carefully here, and in particular why it isn't used in the interface.
 Also see
 https://stackoverflow.com/questions/17489857/why-is-int-typically-32-bit-on-64-bit-compilers

 Int is used for values that need less than 16-bits and would be subject
 to integer promotion and complaining by static analyzers.
 */
inline static QCBORError
DecodeInteger(int nMajorType, uint64_t uNumber, QCBORItem *pDecodedItem)
{
   QCBORError nReturn = QCBOR_SUCCESS;

   if(nMajorType == CBOR_MAJOR_TYPE_POSITIVE_INT) {
      if (uNumber <= INT64_MAX) {
         pDecodedItem->val.int64 = (int64_t)uNumber;
         pDecodedItem->uDataType = QCBOR_TYPE_INT64;

      } else {
         pDecodedItem->val.uint64 = uNumber;
         pDecodedItem->uDataType  = QCBOR_TYPE_UINT64;

      }
   } else {
      if(uNumber <= INT64_MAX) {
         // CBOR's representation of negative numbers lines up with the
         // two-compliment representation. A negative integer has one
         // more in range than a positive integer. INT64_MIN is
         // equal to (-INT64_MAX) - 1.
         pDecodedItem->val.int64 = (-(int64_t)uNumber) - 1;
         pDecodedItem->uDataType = QCBOR_TYPE_INT64;

      } else {
         // C can't represent a negative integer in this range
         // so it is an error.
         nReturn = QCBOR_ERR_INT_OVERFLOW;
      }
   }

   return nReturn;
}

// Make sure #define value line up as DecodeSimple counts on this.
#if QCBOR_TYPE_FALSE != CBOR_SIMPLEV_FALSE
#error QCBOR_TYPE_FALSE macro value wrong
#endif

#if QCBOR_TYPE_TRUE != CBOR_SIMPLEV_TRUE
#error QCBOR_TYPE_TRUE macro value wrong
#endif

#if QCBOR_TYPE_NULL != CBOR_SIMPLEV_NULL
#error QCBOR_TYPE_NULL macro value wrong
#endif

#if QCBOR_TYPE_UNDEF != CBOR_SIMPLEV_UNDEF
#error QCBOR_TYPE_UNDEF macro value wrong
#endif

#if QCBOR_TYPE_BREAK != CBOR_SIMPLE_BREAK
#error QCBOR_TYPE_BREAK macro value wrong
#endif

#if QCBOR_TYPE_DOUBLE != DOUBLE_PREC_FLOAT
#error QCBOR_TYPE_DOUBLE macro value wrong
#endif

#if QCBOR_TYPE_FLOAT != SINGLE_PREC_FLOAT
#error QCBOR_TYPE_FLOAT macro value wrong
#endif

/*
 Decode true, false, floats, break...
 */
inline static QCBORError
DecodeSimple(int nAdditionalInfo, uint64_t uNumber, QCBORItem *pDecodedItem)
{
   QCBORError nReturn = QCBOR_SUCCESS;

   // uAdditionalInfo is 5 bits from the initial byte compile time checks
   // above make sure uAdditionalInfo values line up with uDataType values.
   // DecodeTypeAndNumber never returns a major type > 1f so cast is safe
   pDecodedItem->uDataType = (uint8_t)nAdditionalInfo;

   switch(nAdditionalInfo) {
      // No check for ADDINFO_RESERVED1 - ADDINFO_RESERVED3 as they are
      // caught before this is called.

      case HALF_PREC_FLOAT:
         pDecodedItem->val.dfnum = IEEE754_HalfToDouble((uint16_t)uNumber);
         pDecodedItem->uDataType = QCBOR_TYPE_DOUBLE;
         break;
      case SINGLE_PREC_FLOAT:
         pDecodedItem->val.dfnum = (double)UsefulBufUtil_CopyUint32ToFloat((uint32_t)uNumber);
         pDecodedItem->uDataType = QCBOR_TYPE_DOUBLE;
         break;
      case DOUBLE_PREC_FLOAT:
         pDecodedItem->val.dfnum = UsefulBufUtil_CopyUint64ToDouble(uNumber);
         pDecodedItem->uDataType = QCBOR_TYPE_DOUBLE;
         break;

      case CBOR_SIMPLEV_FALSE: // 20
      case CBOR_SIMPLEV_TRUE:  // 21
      case CBOR_SIMPLEV_NULL:  // 22
      case CBOR_SIMPLEV_UNDEF: // 23
      case CBOR_SIMPLE_BREAK:  // 31
         break; // nothing to do

      case CBOR_SIMPLEV_ONEBYTE: // 24
         if(uNumber <= CBOR_SIMPLE_BREAK) {
            // This takes out f8 00 ... f8 1f which should be encoded as e0 … f7
            nReturn = QCBOR_ERR_BAD_TYPE_7;
            goto Done;
         }
         /* FALLTHROUGH */
         // fall through intentionally

      default: // 0-19
         pDecodedItem->uDataType   = QCBOR_TYPE_UKNOWN_SIMPLE;
         /*
          DecodeTypeAndNumber will make uNumber equal to
          uAdditionalInfo when uAdditionalInfo is < 24 This cast is
          safe because the 2, 4 and 8 byte lengths of uNumber are in
          the double/float cases above
          */
         pDecodedItem->val.uSimple = (uint8_t)uNumber;
         break;
   }

Done:
   return nReturn;
}


/*
 Decode text and byte strings. Call the string allocator if asked to.
 */
inline static QCBORError DecodeBytes(const QCORInternalAllocator *pAllocator,
                                     int nMajorType,
                                     uint64_t uStrLen,
                                     UsefulInputBuf *pUInBuf,
                                     QCBORItem *pDecodedItem)
{
   QCBORError nReturn = QCBOR_SUCCESS;

   // CBOR lengths can be 64 bits, but size_t is not 64 bits on all CPUs.
   // This check makes the casts to size_t below safe.

   // 4 bytes less than the largest sizeof() so this can be tested by
   // putting a SIZE_MAX length in the CBOR test input (no one will
   // care the limit on strings is 4 bytes shorter).
   if(uStrLen > SIZE_MAX-4) {
      nReturn = QCBOR_ERR_STRING_TOO_LONG;
      goto Done;
   }

   const UsefulBufC Bytes = UsefulInputBuf_GetUsefulBuf(pUInBuf, (size_t)uStrLen);
   if(UsefulBuf_IsNULLC(Bytes)) {
      // Failed to get the bytes for this string item
      nReturn = QCBOR_ERR_HIT_END;
      goto Done;
   }

   if(pAllocator) {
      // We are asked to use string allocator to make a copy
      UsefulBuf NewMem = StringAllocator_Allocate(pAllocator, (size_t)uStrLen);
      if(UsefulBuf_IsNULL(NewMem)) {
         nReturn = QCBOR_ERR_STRING_ALLOCATE;
         goto Done;
      }
      pDecodedItem->val.string = UsefulBuf_Copy(NewMem, Bytes);
      pDecodedItem->uDataAlloc = 1;
   } else {
      // Normal case with no string allocator
      pDecodedItem->val.string = Bytes;
   }
   const bool bIsBstr = (nMajorType == CBOR_MAJOR_TYPE_BYTE_STRING);
   // Cast because ternary operator causes promotion to integer
   pDecodedItem->uDataType = (uint8_t)(bIsBstr ? QCBOR_TYPE_BYTE_STRING
                                               : QCBOR_TYPE_TEXT_STRING);

Done:
   return nReturn;
}







// Make sure the constants align as this is assumed by
// the GetAnItem() implementation
#if QCBOR_TYPE_ARRAY != CBOR_MAJOR_TYPE_ARRAY
#error QCBOR_TYPE_ARRAY value not lined up with major type
#endif
#if QCBOR_TYPE_MAP != CBOR_MAJOR_TYPE_MAP
#error QCBOR_TYPE_MAP value not lined up with major type
#endif

/*
 This gets a single data item and decodes it including preceding
 optional tagging. This does not deal with arrays and maps and nesting
 except to decode the data item introducing them. Arrays and maps are
 handled at the next level up in GetNext().

 Errors detected here include: an array that is too long to decode,
 hit end of buffer unexpectedly, a few forms of invalid encoded CBOR
 */
static QCBORError GetNext_Item(UsefulInputBuf *pUInBuf,
                               QCBORItem *pDecodedItem,
                               const QCORInternalAllocator *pAllocator)
{
   QCBORError nReturn;

   /*
    Get the major type and the number. Number could be length of more
    bytes or the value depending on the major type nAdditionalInfo is
    an encoding of the length of the uNumber and is needed to decode
    floats and doubles
   */
   int      nMajorType;
   uint64_t uNumber;
   int      nAdditionalInfo;

   memset(pDecodedItem, 0, sizeof(QCBORItem));

   nReturn = DecodeTypeAndNumber(pUInBuf, &nMajorType, &uNumber, &nAdditionalInfo);

   // Error out here if we got into trouble on the type and number.  The
   // code after this will not work if the type and number is not good.
   if(nReturn) {
      goto Done;
   }

   // At this point the major type and the value are valid. We've got
   // the type and the number that starts every CBOR data item.
   switch (nMajorType) {
      case CBOR_MAJOR_TYPE_POSITIVE_INT: // Major type 0
      case CBOR_MAJOR_TYPE_NEGATIVE_INT: // Major type 1
         if(nAdditionalInfo == LEN_IS_INDEFINITE) {
            nReturn = QCBOR_ERR_BAD_INT;
         } else {
            nReturn = DecodeInteger(nMajorType, uNumber, pDecodedItem);
         }
         break;

      case CBOR_MAJOR_TYPE_BYTE_STRING: // Major type 2
      case CBOR_MAJOR_TYPE_TEXT_STRING: // Major type 3
         if(nAdditionalInfo == LEN_IS_INDEFINITE) {
            const bool bIsBstr = (nMajorType == CBOR_MAJOR_TYPE_BYTE_STRING);
            pDecodedItem->uDataType = (uint8_t)(bIsBstr ? QCBOR_TYPE_BYTE_STRING
                                                        : QCBOR_TYPE_TEXT_STRING);
            pDecodedItem->val.string = (UsefulBufC){NULL, SIZE_MAX};
         } else {
            nReturn = DecodeBytes(pAllocator, nMajorType, uNumber, pUInBuf, pDecodedItem);
         }
         break;

      case CBOR_MAJOR_TYPE_ARRAY: // Major type 4
      case CBOR_MAJOR_TYPE_MAP:   // Major type 5
         // Record the number of items in the array or map
         if(uNumber > QCBOR_MAX_ITEMS_IN_ARRAY) {
            nReturn = QCBOR_ERR_ARRAY_TOO_LONG;
            goto Done;
         }
         if(nAdditionalInfo == LEN_IS_INDEFINITE) {
            pDecodedItem->val.uCount = UINT16_MAX; // Indicate indefinite length
         } else {
            // type conversion OK because of check above
            pDecodedItem->val.uCount = (uint16_t)uNumber;
         }
         // C preproc #if above makes sure constants for major types align
         // DecodeTypeAndNumber never returns a major type > 7 so cast is safe
         pDecodedItem->uDataType  = (uint8_t)nMajorType;
         break;

      case CBOR_MAJOR_TYPE_OPTIONAL: // Major type 6, optional prepended tags
         if(nAdditionalInfo == LEN_IS_INDEFINITE) {
            nReturn = QCBOR_ERR_BAD_INT;
         } else {
            pDecodedItem->val.uTagV = uNumber;
            pDecodedItem->uDataType = QCBOR_TYPE_OPTTAG;
         }
         break;

      case CBOR_MAJOR_TYPE_SIMPLE:
         // Major type 7, float, double, true, false, null...
         nReturn = DecodeSimple(nAdditionalInfo, uNumber, pDecodedItem);
         break;

      default:
         // Never happens because DecodeTypeAndNumber() should never return > 7
         nReturn = QCBOR_ERR_UNSUPPORTED;
         break;
   }

Done:
   return nReturn;
}



/*
 This layer deals with indefinite length strings. It pulls all the
 individual chunk items together into one QCBORItem using the string
 allocator.

 Code Reviewers: THIS FUNCTION DOES A LITTLE POINTER MATH
 */
static inline QCBORError
GetNext_FullItem(QCBORDecodeContext *me, QCBORItem *pDecodedItem)
{
   // Stack usage; int/ptr 2 UsefulBuf 2 QCBORItem  -- 96

   // Get pointer to string allocator. First use is to pass it to
   // GetNext_Item() when option is set to allocate for *every* string.
   // Second use here is to allocate space to coallese indefinite
   // length string items into one.
   const QCORInternalAllocator *pAllocator = me->StringAllocator.pfAllocator ?
                                                      &(me->StringAllocator) :
                                                      NULL;

   QCBORError nReturn;
   nReturn = GetNext_Item(&(me->InBuf),
                          pDecodedItem,
                          me->bStringAllocateAll ? pAllocator: NULL);
   if(nReturn) {
      goto Done;
   }

   // To reduce code size by removing support for indefinite length strings, the
   // code in this function from here down can be eliminated. Run tests, except
   // indefinite length string tests, to be sure all is OK if this is removed.

   // Only do indefinite length processing on strings
   const uint8_t uStringType = pDecodedItem->uDataType;
   if(uStringType!= QCBOR_TYPE_BYTE_STRING && uStringType != QCBOR_TYPE_TEXT_STRING) {
      goto Done; // no need to do any work here on non-string types
   }

   // Is this a string with an indefinite length?
   if(pDecodedItem->val.string.len != SIZE_MAX) {
      goto Done; // length is not indefinite, so no work to do here
   }

   // Can't do indefinite length strings without a string allocator
   if(pAllocator == NULL) {
      nReturn = QCBOR_ERR_NO_STRING_ALLOCATOR;
      goto Done;
   }

   // Loop getting chunk of indefinite string
   UsefulBufC FullString = NULLUsefulBufC;

   for(;;) {
      // Get item for next chunk
      QCBORItem StringChunkItem;
      // NULL string allocator passed here. Do not need to allocate
      // chunks even if bStringAllocateAll is set.
      nReturn = GetNext_Item(&(me->InBuf), &StringChunkItem, NULL);
      if(nReturn) {
         break;  // Error getting the next chunk
      }

      // See if it is a marker at end of indefinite length string
      if(StringChunkItem.uDataType == QCBOR_TYPE_BREAK) {
         // String is complete
         pDecodedItem->val.string = FullString;
         pDecodedItem->uDataAlloc = 1;
         break;
      }

      // Match data type of chunk to type at beginning.
      // Also catches error of other non-string types that don't belong.
      // Also catches indefinite length strings inside indefinite length strings
      if(StringChunkItem.uDataType != uStringType ||
         StringChunkItem.val.string.len == SIZE_MAX) {
         nReturn = QCBOR_ERR_INDEFINITE_STRING_CHUNK;
         break;
      }

      // Alloc new buffer or expand previously allocated buffer so it can fit
      // The first time throurgh FullString.ptr is NULL and this is
      // equivalent to StringAllocator_Allocate()
      UsefulBuf NewMem = StringAllocator_Reallocate(pAllocator,
                                                    UNCONST_POINTER(FullString.ptr),
                                                    FullString.len + StringChunkItem.val.string.len);

      if(UsefulBuf_IsNULL(NewMem)) {
         // Allocation of memory for the string failed
         nReturn = QCBOR_ERR_STRING_ALLOCATE;
         break;
      }

      // Copy new string chunk at the end of string so far.
      FullString = UsefulBuf_CopyOffset(NewMem, FullString.len, StringChunkItem.val.string);
   }

   if(nReturn != QCBOR_SUCCESS && !UsefulBuf_IsNULLC(FullString)) {
      // Getting the item failed, clean up the allocated memory
      StringAllocator_Free(pAllocator, UNCONST_POINTER(FullString.ptr));
   }

Done:
   return nReturn;
}


uint64_t ConvertTag(QCBORDecodeContext *me, uint16_t uTagVal) {
   if(uTagVal < 0xfff0) {
      return uTagVal;
   } else {
      // TODO constant and error check
      int x = uTagVal - 0xfff0;
      return me->auMappedTags[x];
   }
}

/*
 Gets all optional tag data items preceding a data item that is not an
 optional tag and records them as bits in the tag map.
 */
static QCBORError
GetNext_TaggedItem(QCBORDecodeContext *me, QCBORItem *pDecodedItem)
{
   // Stack usage: int/ptr: 3 -- 24
   QCBORError nReturn;

   uint16_t auTags[QCBOR_MAX_TAGS_PER_ITEM] = {0xffff, 0xffff, 0xffff, 0xffff};

   // Loop fetching items until the item fetched is not a tag
   for(;;) {
      nReturn = GetNext_FullItem(me, pDecodedItem);
      if(nReturn) {
         goto Done; // Error out of the loop
      }

      if(pDecodedItem->uDataType != QCBOR_TYPE_OPTTAG) {
         // Successful exit from loop; maybe got some tags, maybe not
         memcpy(pDecodedItem->uTags, auTags, sizeof(auTags));
         break;
      }

      // Is there room for the tag in the tags list?
      size_t uTagIndex;
      for(uTagIndex = 0; uTagIndex < QCBOR_MAX_TAGS_PER_ITEM; uTagIndex++) {
         if(auTags[uTagIndex] == 0xffff) {
            break;
         }
      }
      if(uTagIndex >= QCBOR_MAX_TAGS_PER_ITEM) {
         return 99; // TODO error code
      }

      // Is the tag > 16 bits?
      if(pDecodedItem->val.uTagV > 0xffff) {
         size_t uTagMapIndex;
         // Is there room in the tag map?
         for(uTagMapIndex = 0; uTagMapIndex < QCBOR_NUM_MAPPED_TAGS; uTagMapIndex++) {
            if(me->auMappedTags[uTagMapIndex] == 0xffff) {
               break;
            }
            if(me->auMappedTags[uTagMapIndex] == pDecodedItem->val.uTagV) {
               break;
            }
         }
         if(uTagMapIndex >= QCBOR_NUM_MAPPED_TAGS) {
            // No room for the tag
            return 97; // TODO error code
         }

         // Cover the case where tag is new and were it is already in the map
         me->auMappedTags[uTagMapIndex] = pDecodedItem->val.uTagV;
         auTags[uTagIndex] = (uint16_t)(uTagMapIndex + 0xfff0); // TODO proper constant and cast

      } else {
         auTags[uTagIndex] = (uint16_t)pDecodedItem->val.uTagV;
      }
   }

Done:
   return nReturn;
}


/*
 This layer takes care of map entries. It combines the label and data
 items into one QCBORItem.
 */
static inline QCBORError
GetNext_MapEntry(QCBORDecodeContext *me, QCBORItem *pDecodedItem)
{
   // Stack use: int/ptr 1, QCBORItem  -- 56
   QCBORError nReturn = GetNext_TaggedItem(me, pDecodedItem);
   if(nReturn)
      goto Done;

   if(pDecodedItem->uDataType == QCBOR_TYPE_BREAK) {
      // Break can't be a map entry
      goto Done;
   }

   if(me->uDecodeMode != QCBOR_DECODE_MODE_MAP_AS_ARRAY) {
      // In a map and caller wants maps decoded, not treated as arrays

      if(DecodeNesting_TypeIsMap(&(me->nesting))) {
         // If in a map and the right decoding mode, get the label

         // Save label in pDecodedItem and get the next which will
         // be the real data
         QCBORItem LabelItem = *pDecodedItem;
         nReturn = GetNext_TaggedItem(me, pDecodedItem);
         if(nReturn)
            goto Done;

         pDecodedItem->uLabelAlloc = LabelItem.uDataAlloc;

         if(LabelItem.uDataType == QCBOR_TYPE_TEXT_STRING) {
            // strings are always good labels
            pDecodedItem->label.string = LabelItem.val.string;
            pDecodedItem->uLabelType = QCBOR_TYPE_TEXT_STRING;
         } else if (QCBOR_DECODE_MODE_MAP_STRINGS_ONLY == me->uDecodeMode) {
            // It's not a string and we only want strings
            nReturn = QCBOR_ERR_MAP_LABEL_TYPE;
            goto Done;
         } else if(LabelItem.uDataType == QCBOR_TYPE_INT64) {
            pDecodedItem->label.int64 = LabelItem.val.int64;
            pDecodedItem->uLabelType = QCBOR_TYPE_INT64;
         } else if(LabelItem.uDataType == QCBOR_TYPE_UINT64) {
            pDecodedItem->label.uint64 = LabelItem.val.uint64;
            pDecodedItem->uLabelType = QCBOR_TYPE_UINT64;
         } else if(LabelItem.uDataType == QCBOR_TYPE_BYTE_STRING) {
            pDecodedItem->label.string = LabelItem.val.string;
            pDecodedItem->uLabelAlloc = LabelItem.uDataAlloc;
            pDecodedItem->uLabelType = QCBOR_TYPE_BYTE_STRING;
         } else {
            // label is not an int or a string. It is an arrray
            // or a float or such and this implementation doesn't handle that.
            // Also, tags on labels are ignored.
            nReturn = QCBOR_ERR_MAP_LABEL_TYPE;
            goto Done;
         }
      }
   } else {
      if(pDecodedItem->uDataType == QCBOR_TYPE_MAP) {
         if(pDecodedItem->val.uCount > QCBOR_MAX_ITEMS_IN_ARRAY/2) {
            nReturn = QCBOR_ERR_ARRAY_TOO_LONG;
            goto Done;
         }
         // Decoding a map as an array
         pDecodedItem->uDataType = QCBOR_TYPE_MAP_AS_ARRAY;
         // Cast is safe because of check against QCBOR_MAX_ITEMS_IN_ARRAY/2
         // Cast is needed because of integer promotion
         pDecodedItem->val.uCount = (uint16_t)(pDecodedItem->val.uCount * 2);
      }
   }

Done:
   return nReturn;
}


/*
 Public function, see header qcbor/qcbor_decode.h file
 TODO: correct this comment
 */
static QCBORError
QCBORDecode_GetNextMapOrArray(QCBORDecodeContext *me, QCBORItem *pDecodedItem)
{
   // Stack ptr/int: 2, QCBORItem : 64

   QCBORError nReturn;

   /* For a pre-order traversal a non-error end occurs when there
    are no more bytes to consume and the nesting level is at the top.
    If it's not at the top, then the CBOR is not well formed. This error
    is caught elsewhere.

    This handles the end of CBOR sequences as well as non-sequences. */
   if(UsefulInputBuf_BytesUnconsumed(&(me->InBuf)) == 0 && DecodeNesting_IsAtTop(&(me->nesting))) {
      nReturn = QCBOR_ERR_NO_MORE_ITEMS;
      goto Done;
   }

   /* It is also an end of the input when in map mode and the cursor
    is at the end of the map */


   // This is to handle map and array mode
   if(DecodeNesting_AtEnd(&(me->nesting))) {
//   if(UsefulInputBuf_Tell(&(me->InBuf)) != 0 && DecodeNesting_AtEnd(&(me->nesting))) {
      nReturn = QCBOR_ERR_NO_MORE_ITEMS;
      goto Done;
   }

   nReturn = GetNext_MapEntry(me, pDecodedItem);
   if(nReturn) {
      goto Done;
   }

   // Breaks ending arrays/maps are always processed at the end of this function.
   // They should never show up here.
   if(pDecodedItem->uDataType == QCBOR_TYPE_BREAK) {
      nReturn = QCBOR_ERR_BAD_BREAK;
      goto Done;
   }

   // Record the nesting level for this data item before processing any of
   // decrementing and descending.
   pDecodedItem->uNestingLevel = DecodeNesting_GetLevel(&(me->nesting));

   // Process the item just received for descent or decrement, and
   // ascend if decrements are enough to close out a definite length array/map
   if(IsMapOrArray(pDecodedItem->uDataType)) {
      // If the new item is array or map, the nesting level descends
      nReturn = DecodeNesting_Descend(&(me->nesting), pDecodedItem);
      // Maps and arrays do count in as items in the map/array that encloses
      // them so a decrement needs to be done for them too, but that is done
      // only when all the items in them have been processed, not when they
      // are opened with the exception of an empty map or array.
       if(pDecodedItem->val.uCount == 0) {
           DecodeNesting_DecrementCount(&(me->nesting));
       }
   } else {
      // Decrement the count of items in the enclosing map/array
      // If the count in the enclosing map/array goes to zero, that
      // triggers a decrement in the map/array above that and
      // an ascend in nesting level.
      DecodeNesting_DecrementCount(&(me->nesting));
   }
   if(nReturn) {
      goto Done;
   }

   // For indefinite length maps/arrays, looking at any and
   // all breaks that might terminate them. The equivalent
   // for definite length maps/arrays happens in
   // DecodeNesting_DecrementCount().
   if(!DecodeNesting_IsAtTop(&(me->nesting)) && DecodeNesting_IsIndefiniteLength(&(me->nesting))) {
      while(UsefulInputBuf_BytesUnconsumed(&(me->InBuf))) {
         // Peek forward one item to see if it is a break.
         QCBORItem Peek;
         size_t uPeek = UsefulInputBuf_Tell(&(me->InBuf));
         nReturn = GetNext_Item(&(me->InBuf), &Peek, NULL);
         if(nReturn) {
            goto Done;
         }
         if(Peek.uDataType != QCBOR_TYPE_BREAK) {
            // It is not a break, rewind so it can be processed normally.
            UsefulInputBuf_Seek(&(me->InBuf), uPeek);
            break;
         }
         // It is a break. Ascend one nesting level.
         // The break is consumed.
         nReturn = DecodeNesting_BreakAscend(&(me->nesting));
         if(nReturn) {
            // break occured outside of an indefinite length array/map
            goto Done;
         }
      }
   }

   // Tell the caller what level is next. This tells them what maps/arrays
   // were closed out and makes it possible for them to reconstruct
   // the tree with just the information returned by GetNext
   // TODO: pull this into DecodeNesting_GetLevel
   if(me->nesting.pCurrent->uMapMode && me->nesting.pCurrent->uCount == 0) {
      // At end of a map / array in map mode, so next nest is 0 to
      // indicate this end.
      pDecodedItem->uNextNestLevel = 0;
   } else {
      pDecodedItem->uNextNestLevel = DecodeNesting_GetLevel(&(me->nesting));
   }

Done:
   if(nReturn != QCBOR_SUCCESS) {
      // Make sure uDataType and uLabelType are QCBOR_TYPE_NONE
      memset(pDecodedItem, 0, sizeof(QCBORItem));
   }
   return nReturn;
}


/*
 Mostly just assign the right data type for the date string.
 */
inline static QCBORError DecodeDateString(QCBORItem *pDecodedItem)
{
   // Stack Use: UsefulBuf 1 16
   if(pDecodedItem->uDataType != QCBOR_TYPE_TEXT_STRING) {
      return QCBOR_ERR_BAD_OPT_TAG;
   }

   const UsefulBufC Temp        = pDecodedItem->val.string;
   pDecodedItem->val.dateString = Temp;
   pDecodedItem->uDataType      = QCBOR_TYPE_DATE_STRING;
   return QCBOR_SUCCESS;
}


/*
 Mostly just assign the right data type for the bignum.
 */
inline static QCBORError DecodeBigNum(QCBORItem *pDecodedItem)
{
   // Stack Use: UsefulBuf 1  -- 16
   if(pDecodedItem->uDataType != QCBOR_TYPE_BYTE_STRING) {
      return QCBOR_ERR_BAD_OPT_TAG;
   }
   const UsefulBufC Temp    = pDecodedItem->val.string;
   pDecodedItem->val.bigNum = Temp;
   const bool bIsPosBigNum = (bool)(pDecodedItem->uTags[0] == CBOR_TAG_POS_BIGNUM);
   pDecodedItem->uDataType  = (uint8_t)(bIsPosBigNum ? QCBOR_TYPE_POSBIGNUM
                                                     : QCBOR_TYPE_NEGBIGNUM);
   return QCBOR_SUCCESS;
}


/*
 Mostly just assign the right data type for the bignum.
 */
inline static QCBORError DecodeUUID(QCBORItem *pDecodedItem)
{
   if(pDecodedItem->uDataType != QCBOR_TYPE_BYTE_STRING) {
      return QCBOR_ERR_BAD_OPT_TAG;
   }
   pDecodedItem->uDataType = QCBOR_TYPE_UUID;
   return QCBOR_SUCCESS;
}


/*
 The epoch formatted date. Turns lots of different forms of encoding
 date into uniform one
 */
static QCBORError DecodeDateEpoch(QCBORItem *pDecodedItem)
{
   // Stack usage: 1
   QCBORError nReturn = QCBOR_SUCCESS;

   pDecodedItem->val.epochDate.fSecondsFraction = 0;

   switch (pDecodedItem->uDataType) {

      case QCBOR_TYPE_INT64:
         pDecodedItem->val.epochDate.nSeconds = pDecodedItem->val.int64;
         break;

      case QCBOR_TYPE_UINT64:
         if(pDecodedItem->val.uint64 > INT64_MAX) {
            nReturn = QCBOR_ERR_DATE_OVERFLOW;
            goto Done;
         }
         pDecodedItem->val.epochDate.nSeconds = (int64_t)pDecodedItem->val.uint64;
         break;

      case QCBOR_TYPE_DOUBLE:
      {
         // This comparison needs to be done as a float before
         // conversion to an int64_t to be able to detect doubles
         // that are too large to fit into an int64_t.  A double
         // has 52 bits of preceision. An int64_t has 63. Casting
         // INT64_MAX to a double actually causes a round up which
         // is bad and wrong for the comparison because it will
         // allow conversion of doubles that can't fit into a
         // uint64_t.  To remedy this INT64_MAX - 0x7ff is used as
         // the cutoff point as if that rounds up in conversion to
         // double it will still be less than INT64_MAX. 0x7ff is
         // picked because it has 11 bits set.
         //
         // INT64_MAX seconds is on the order of 10 billion years,
         // and the earth is less than 5 billion years old, so for
         // most uses this conversion error won't occur even though
         // doubles can go much larger.
         //
         // Without the 0x7ff there is a ~30 minute range of time
         // values 10 billion years in the past and in the future
         // where this this code would go wrong.
         const double d = pDecodedItem->val.dfnum;
         if(d > (double)(INT64_MAX - 0x7ff)) {
            nReturn = QCBOR_ERR_DATE_OVERFLOW;
            goto Done;
         }
         pDecodedItem->val.epochDate.nSeconds = (int64_t)d;
         pDecodedItem->val.epochDate.fSecondsFraction = d - (double)pDecodedItem->val.epochDate.nSeconds;
      }
         break;

      default:
         nReturn = QCBOR_ERR_BAD_OPT_TAG;
         goto Done;
   }
   pDecodedItem->uDataType = QCBOR_TYPE_DATE_EPOCH;

Done:
   return nReturn;
}


#ifndef QCBOR_CONFIG_DISABLE_EXP_AND_MANTISSA
/*
 Decode decimal fractions and big floats.

 When called pDecodedItem must be the array that is tagged as a big
 float or decimal fraction, the array that has the two members, the
 exponent and mantissa.

 This will fetch and decode the exponent and mantissa and put the
 result back into pDecodedItem.
 */
inline static QCBORError
QCBORDecode_MantissaAndExponent(QCBORDecodeContext *me, QCBORItem *pDecodedItem)
{
   QCBORError nReturn;

   // --- Make sure it is an array; track nesting level of members ---
   if(pDecodedItem->uDataType != QCBOR_TYPE_ARRAY) {
      nReturn = QCBOR_ERR_BAD_EXP_AND_MANTISSA;
      goto Done;
   }

   // A check for pDecodedItem->val.uCount == 2 would work for
   // definite length arrays, but not for indefnite.  Instead remember
   // the nesting level the two integers must be at, which is one
   // deeper than that of the array.
   const int nNestLevel = pDecodedItem->uNestingLevel + 1;

   // --- Is it a decimal fraction or a bigfloat? ---
   const bool bIsTaggedDecimalFraction = QCBORDecode_IsTagged(me, pDecodedItem, CBOR_TAG_DECIMAL_FRACTION);
   pDecodedItem->uDataType = bIsTaggedDecimalFraction ? QCBOR_TYPE_DECIMAL_FRACTION : QCBOR_TYPE_BIGFLOAT;

   // --- Get the exponent ---
   QCBORItem exponentItem;
   nReturn = QCBORDecode_GetNextMapOrArray(me, &exponentItem);
   if(nReturn != QCBOR_SUCCESS) {
      goto Done;
   }
   if(exponentItem.uNestingLevel != nNestLevel) {
      // Array is empty or a map/array encountered when expecting an int
      nReturn = QCBOR_ERR_BAD_EXP_AND_MANTISSA;
      goto Done;
   }
   if(exponentItem.uDataType == QCBOR_TYPE_INT64) {
     // Data arriving as an unsigned int < INT64_MAX has been converted
     // to QCBOR_TYPE_INT64 and thus handled here. This is also means
     // that the only data arriving here of type QCBOR_TYPE_UINT64 data
     // will be too large for this to handle and thus an error that will
     // get handled in the next else.
     pDecodedItem->val.expAndMantissa.nExponent = exponentItem.val.int64;
   } else {
      // Wrong type of exponent or a QCBOR_TYPE_UINT64 > INT64_MAX
      nReturn = QCBOR_ERR_BAD_EXP_AND_MANTISSA;
      goto Done;
   }

   // --- Get the mantissa ---
   QCBORItem mantissaItem;
   nReturn = QCBORDecode_GetNextWithTags(me, &mantissaItem, NULL);
   if(nReturn != QCBOR_SUCCESS) {
      goto Done;
   }
   if(mantissaItem.uNestingLevel != nNestLevel) {
      // Mantissa missing or map/array encountered when expecting number
      nReturn = QCBOR_ERR_BAD_EXP_AND_MANTISSA;
      goto Done;
   }
   if(mantissaItem.uDataType == QCBOR_TYPE_INT64) {
      // Data arriving as an unsigned int < INT64_MAX has been converted
      // to QCBOR_TYPE_INT64 and thus handled here. This is also means
      // that the only data arriving here of type QCBOR_TYPE_UINT64 data
      // will be too large for this to handle and thus an error that
      // will get handled in an else below.
      pDecodedItem->val.expAndMantissa.Mantissa.nInt = mantissaItem.val.int64;
   }  else if(mantissaItem.uDataType == QCBOR_TYPE_POSBIGNUM || mantissaItem.uDataType == QCBOR_TYPE_NEGBIGNUM) {
      // Got a good big num mantissa
      pDecodedItem->val.expAndMantissa.Mantissa.bigNum = mantissaItem.val.bigNum;
      // Depends on numbering of QCBOR_TYPE_XXX
      pDecodedItem->uDataType = (uint8_t)(pDecodedItem->uDataType +
                                          mantissaItem.uDataType - QCBOR_TYPE_POSBIGNUM +
                                          1);
   } else {
      // Wrong type of mantissa or a QCBOR_TYPE_UINT64 > INT64_MAX
      nReturn = QCBOR_ERR_BAD_EXP_AND_MANTISSA;
      goto Done;
   }

   // --- Check that array only has the two numbers ---
   if(mantissaItem.uNextNestLevel == nNestLevel) {
      // Extra items in the decimal fraction / big num
      nReturn = QCBOR_ERR_BAD_EXP_AND_MANTISSA;
      goto Done;
   }

Done:

  return nReturn;
}
#endif /* QCBOR_CONFIG_DISABLE_EXP_AND_MANTISSA */


/*
 Public function, see header qcbor/qcbor_decode.h file
 */
QCBORError
QCBORDecode_GetNext(QCBORDecodeContext *me, QCBORItem *pDecodedItem)
{
   QCBORError nReturn;

   nReturn = QCBORDecode_GetNextMapOrArray(me, pDecodedItem);
   if(nReturn != QCBOR_SUCCESS) {
      goto Done;
   }

   for(int i = 0; i < QCBOR_MAX_TAGS_PER_ITEM; i++) {
      switch(pDecodedItem->uTags[i] ) {
         case 0xffff:
         // The end of the tag list or no tags
         // Successful exit from the loop.
         goto Done;

         case CBOR_TAG_DATE_STRING:
         nReturn = DecodeDateString(pDecodedItem);
         break;

         case CBOR_TAG_DATE_EPOCH:
         nReturn = DecodeDateEpoch(pDecodedItem);
         break;

         case CBOR_TAG_POS_BIGNUM:
         case CBOR_TAG_NEG_BIGNUM:
         nReturn = DecodeBigNum(pDecodedItem);
         break;

   #ifndef QCBOR_CONFIG_DISABLE_EXP_AND_MANTISSA
         case CBOR_TAG_DECIMAL_FRACTION:
         case CBOR_TAG_BIGFLOAT:
         // For aggregate tagged types, what goes into pTags is only collected
         // from the surrounding data item, not the contents, so pTags is not
         // passed on here.

         nReturn = QCBORDecode_MantissaAndExponent(me, pDecodedItem);
         break;
   #endif /* QCBOR_CONFIG_DISABLE_EXP_AND_MANTISSA */

         case CBOR_TAG_BIN_UUID:
         nReturn = DecodeUUID(pDecodedItem);

         default:
         // A tag that is not understood
         // A successful exit from the loop
         goto Done;

      }
      if(nReturn != QCBOR_SUCCESS) {
         goto Done;
      }
   }

Done:
   if(nReturn != QCBOR_SUCCESS) {
      pDecodedItem->uDataType  = QCBOR_TYPE_NONE;
      pDecodedItem->uLabelType = QCBOR_TYPE_NONE;
   }
   return nReturn;
}


QCBORError QCBORDecode_PeekNext(QCBORDecodeContext *pMe, QCBORItem *pDecodedItem)
{
   const size_t uOffset = UsefulInputBuf_Tell(&(pMe->InBuf));

   QCBORError uErr = QCBORDecode_GetNext(pMe, pDecodedItem);

   UsefulInputBuf_Seek(&(pMe->InBuf), uOffset);

   return uErr;
}


/*
 Public function, see header qcbor/qcbor_decode.h file
 */
QCBORError
QCBORDecode_GetNextWithTags(QCBORDecodeContext *me,
                            QCBORItem *pDecodedItem,
                            QCBORTagListOut *pTags)
{
   QCBORError nReturn;

   nReturn = QCBORDecode_GetNext(me, pDecodedItem);
   if(nReturn != QCBOR_SUCCESS) {
      return nReturn;
   }

   if(pTags != NULL) {
      pTags->uNumUsed = 0;
      for(int i = 0; i < QCBOR_MAX_TAGS_PER_ITEM; i++) {
         if(pDecodedItem->uTags[i] == 0xffff) {
            break;
         }
         if(pTags->uNumUsed >= pTags->uNumAllocated) {
            return QCBOR_ERR_TOO_MANY_TAGS;
         }
         pTags->puTags[pTags->uNumUsed] = ConvertTag(me, pDecodedItem->uTags[i]);
         pTags->uNumUsed++;
      }
   }

   return QCBOR_SUCCESS;
}


/*
 Decoding items is done in 5 layered functions, one calling the
 next one down. If a layer has no work to do for a particular item
 it returns quickly.

 - QCBORDecode_GetNext, GetNextWithTags -- The top layer processes
 tagged data items, turning them into the local C representation.
 For the most simple it is just associating a QCBOR_TYPE with the data. For
 the complex ones that an aggregate of data items, there is some further
 decoding and a little bit of recursion.

 - QCBORDecode_GetNextMapOrArray - This manages the beginnings and
 ends of maps and arrays. It tracks descending into and ascending
 out of maps/arrays. It processes all breaks that terminate
 indefinite length maps and arrays.

 - GetNext_MapEntry -- This handles the combining of two
 items, the label and the data, that make up a map entry.
 It only does work on maps. It combines the label and data
 items into one labeled item.

 - GetNext_TaggedItem -- This decodes type 6 tagging. It turns the
 tags into bit flags associated with the data item. No actual decoding
 of the contents of the tagged item is performed here.

 - GetNext_FullItem -- This assembles the sub-items that make up
 an indefinte length string into one string item. It uses the
 string allocater to create contiguous space for the item. It
 processes all breaks that are part of indefinite length strings.

 - GetNext_Item -- This decodes the atomic data items in CBOR. Each
 atomic data item has a "major type", an integer "argument" and optionally
 some content. For text and byte strings, the content is the bytes
 that make up the string. These are the smallest data items that are
 considered to be well-formed.  The content may also be other data items in
 the case of aggregate types. They are not handled in this layer.

 Roughly this takes 300 bytes of stack for vars. Need to
 evaluate this more carefully and correctly.

 */


/*
 Public function, see header qcbor/qcbor_decode.h file
 */
int QCBORDecode_IsTagged(QCBORDecodeContext *me,
                         const QCBORItem *pItem,
                         uint64_t uTag)
{
   for(int i = 0; i < QCBOR_MAX_TAGS_PER_ITEM; i++ ) {
      if(pItem->uTags[i] == 0xffff) {
         break;
      }
      if(ConvertTag(me, pItem->uTags[i]) == uTag) {
         return 1;
      }
   }

   return 0;
}


/*
 Public function, see header qcbor/qcbor_decode.h file
 */
QCBORError QCBORDecode_Finish(QCBORDecodeContext *me)
{
   QCBORError nReturn = QCBOR_SUCCESS;

   // Error out if all the maps/arrays are not closed out
   if(!DecodeNesting_IsAtTop(&(me->nesting))) {
      nReturn = QCBOR_ERR_ARRAY_OR_MAP_STILL_OPEN;
      goto Done;
   }

   // Error out if not all the bytes are consumed
   if(UsefulInputBuf_BytesUnconsumed(&(me->InBuf))) {
      nReturn = QCBOR_ERR_EXTRA_BYTES;
   }

Done:
   // Call the destructor for the string allocator if there is one.
   // Always called, even if there are errors; always have to clean up
   StringAllocator_Destruct(&(me->StringAllocator));

   return nReturn;
}



/*

Decoder errors handled in this file

 - Hit end of input before it was expected while decoding type and
   number QCBOR_ERR_HIT_END

 - negative integer that is too large for C QCBOR_ERR_INT_OVERFLOW

 - Hit end of input while decoding a text or byte string
   QCBOR_ERR_HIT_END

 - Encountered conflicting tags -- e.g., an item is tagged both a date
   string and an epoch date QCBOR_ERR_UNSUPPORTED

 - Encontered an array or mapp that has too many items
   QCBOR_ERR_ARRAY_TOO_LONG

 - Encountered array/map nesting that is too deep
   QCBOR_ERR_ARRAY_NESTING_TOO_DEEP

 - An epoch date > INT64_MAX or < INT64_MIN was encountered
   QCBOR_ERR_DATE_OVERFLOW

 - The type of a map label is not a string or int
   QCBOR_ERR_MAP_LABEL_TYPE

 - Hit end with arrays or maps still open -- QCBOR_ERR_EXTRA_BYTES

 */




/* ===========================================================================
   MemPool -- BUILT-IN SIMPLE STRING ALLOCATOR

   This implements a simple sting allocator for indefinite length
   strings that can be enabled by calling QCBORDecode_SetMemPool(). It
   implements the function type QCBORStringAllocate and allows easy
   use of it.

   This particular allocator is built-in for convenience. The caller
   can implement their own.  All of this following code will get
   dead-stripped if QCBORDecode_SetMemPool() is not called.

   This is a very primitive memory allocator. It does not track
   individual allocations, only a high-water mark. A free or
   reallocation must be of the last chunk allocated.

   The size of the pool and offset to free memory are packed into the
   first 8 bytes of the memory pool so we don't have to keep them in
   the decode context. Since the address of the pool may not be
   aligned, they have to be packed and unpacked as if they were
   serialized data of the wire or such.

   The sizes packed in are uint32_t to be the same on all CPU types
   and simplify the code.
   ========================================================================== */


static inline int
MemPool_Unpack(const void *pMem, uint32_t *puPoolSize, uint32_t *puFreeOffset)
{
   // Use of UsefulInputBuf is overkill, but it is convenient.
   UsefulInputBuf UIB;

   // Just assume the size here. It was checked during SetUp so
   // the assumption is safe.
   UsefulInputBuf_Init(&UIB, (UsefulBufC){pMem, QCBOR_DECODE_MIN_MEM_POOL_SIZE});
   *puPoolSize     = UsefulInputBuf_GetUint32(&UIB);
   *puFreeOffset   = UsefulInputBuf_GetUint32(&UIB);
   return UsefulInputBuf_GetError(&UIB);
}


static inline int
MemPool_Pack(UsefulBuf Pool, uint32_t uFreeOffset)
{
   // Use of UsefulOutBuf is overkill, but convenient. The
   // length check performed here is useful.
   UsefulOutBuf UOB;

   UsefulOutBuf_Init(&UOB, Pool);
   UsefulOutBuf_AppendUint32(&UOB, (uint32_t)Pool.len); // size of pool
   UsefulOutBuf_AppendUint32(&UOB, uFreeOffset); // first free position
   return UsefulOutBuf_GetError(&UOB);
}


/*
 Internal function for an allocation, reallocation free and destuct.

 Having only one function rather than one each per mode saves space in
 QCBORDecodeContext.

 Code Reviewers: THIS FUNCTION DOES POINTER MATH
 */
static UsefulBuf
MemPool_Function(void *pPool, void *pMem, size_t uNewSize)
{
   UsefulBuf ReturnValue = NULLUsefulBuf;

   uint32_t uPoolSize;
   uint32_t uFreeOffset;

   if(uNewSize > UINT32_MAX) {
      // This allocator is only good up to 4GB.  This check should
      // optimize out if sizeof(size_t) == sizeof(uint32_t)
      goto Done;
   }
   const uint32_t uNewSize32 = (uint32_t)uNewSize;

   if(MemPool_Unpack(pPool, &uPoolSize, &uFreeOffset)) {
      goto Done;
   }

   if(uNewSize) {
      if(pMem) {
         // REALLOCATION MODE
         // Calculate pointer to the end of the memory pool.  It is
         // assumed that pPool + uPoolSize won't wrap around by
         // assuming the caller won't pass a pool buffer in that is
         // not in legitimate memory space.
         const void *pPoolEnd = (uint8_t *)pPool + uPoolSize;

         // Check that the pointer for reallocation is in the range of the
         // pool. This also makes sure that pointer math further down
         // doesn't wrap under or over.
         if(pMem >= pPool && pMem < pPoolEnd) {
            // Offset to start of chunk for reallocation. This won't
            // wrap under because of check that pMem >= pPool.  Cast
            // is safe because the pool is always less than UINT32_MAX
            // because of check in QCBORDecode_SetMemPool().
            const uint32_t uMemOffset = (uint32_t)((uint8_t *)pMem - (uint8_t *)pPool);

            // Check to see if the allocation will fit. uPoolSize -
            // uMemOffset will not wrap under because of check that
            // pMem is in the range of the uPoolSize by check above.
            if(uNewSize <= uPoolSize - uMemOffset) {
               ReturnValue.ptr = pMem;
               ReturnValue.len = uNewSize;

               // Addition won't wrap around over because uNewSize was
               // checked to be sure it is less than the pool size.
               uFreeOffset = uMemOffset + uNewSize32;
            }
         }
      } else {
         // ALLOCATION MODE
         // uPoolSize - uFreeOffset will not underflow because this
         // pool implementation makes sure uFreeOffset is always
         // smaller than uPoolSize through this check here and
         // reallocation case.
         if(uNewSize <= uPoolSize - uFreeOffset) {
            ReturnValue.len = uNewSize;
            ReturnValue.ptr = (uint8_t *)pPool + uFreeOffset;
            uFreeOffset    += (uint32_t)uNewSize;
         }
      }
   } else {
      if(pMem) {
         // FREE MODE
         // Cast is safe because of limit on pool size in
         // QCBORDecode_SetMemPool()
         uFreeOffset = (uint32_t)((uint8_t *)pMem - (uint8_t *)pPool);
      } else {
         // DESTRUCT MODE
         // Nothing to do for this allocator
      }
   }

   UsefulBuf Pool = {pPool, uPoolSize};
   MemPool_Pack(Pool, uFreeOffset);

Done:
   return ReturnValue;
}


/*
 Public function, see header qcbor/qcbor_decode.h file
 */
QCBORError QCBORDecode_SetMemPool(QCBORDecodeContext *pMe,
                                  UsefulBuf Pool,
                                  bool bAllStrings)
{
   // The pool size and free mem offset are packed into the beginning
   // of the pool memory. This compile time check make sure the
   // constant in the header is correct.  This check should optimize
   // down to nothing.
   if(QCBOR_DECODE_MIN_MEM_POOL_SIZE < 2 * sizeof(uint32_t)) {
      return QCBOR_ERR_BUFFER_TOO_SMALL;
   }

   // The pool size and free offset packed in to the beginning of pool
   // memory are only 32-bits. This check will optimize out on 32-bit
   // machines.
   if(Pool.len > UINT32_MAX) {
      return QCBOR_ERR_BUFFER_TOO_LARGE;
   }

   // This checks that the pool buffer given is big enough.
   if(MemPool_Pack(Pool, QCBOR_DECODE_MIN_MEM_POOL_SIZE)) {
      return QCBOR_ERR_BUFFER_TOO_SMALL;
   }

   pMe->StringAllocator.pfAllocator    = MemPool_Function;
   pMe->StringAllocator.pAllocateCxt  = Pool.ptr;
   pMe->bStringAllocateAll             = bAllStrings;

   return QCBOR_SUCCESS;
}

#include <stdio.h>
void printdecode(QCBORDecodeContext *pMe, const char *szName)
{
   printf("---%s--%d--%d--\nLevel   Count   Type   Offset  SaveCount  MapMode\n",
          szName,
          (uint32_t)pMe->InBuf.cursor,
          (uint32_t)pMe->InBuf.UB.len);
   for(int i = 0; i < QCBOR_MAX_ARRAY_NESTING; i++) {
      if(&(pMe->nesting.pMapsAndArrays[i]) > pMe->nesting.pCurrent) {
         break;
      }
      printf("%2s %2d   %5d %s   %6u         %2d      %d\n",
             pMe->nesting.pCurrentMap == &(pMe->nesting.pMapsAndArrays[i]) ? "->": "  ",
             i,
             pMe->nesting.pMapsAndArrays[i].uCount,
             pMe->nesting.pMapsAndArrays[i].uMajorType == QCBOR_TYPE_MAP ? "  map" :
               (pMe->nesting.pMapsAndArrays[i].uMajorType == QCBOR_TYPE_ARRAY ? "array" :
                 (pMe->nesting.pMapsAndArrays[i].uMajorType == QCBOR_TYPE_NONE ? " none" : "?????")),
             pMe->nesting.pMapsAndArrays[i].uOffset,
             pMe->nesting.pMapsAndArrays[i].uSaveCount,
             pMe->nesting.pMapsAndArrays[i].uMapMode
             );

   }
   printf("\n");
}


/*
 *
 */
static inline QCBORError
ConsumeItem(QCBORDecodeContext *pMe,
            const QCBORItem    *pItemToConsume,
            uint_fast8_t       *puNextNestLevel)
{
   QCBORError nReturn;
   QCBORItem  Item;
   
   printdecode(pMe, "ConsumeItem");

   if(IsMapOrArray(pItemToConsume->uDataType)) {
      /* There is only real work to do for maps and arrays */

      /* This works for definite and indefinite length
       * maps and arrays by using the nesting level
       */
      do {
         nReturn = QCBORDecode_GetNext(pMe, &Item);
         if(nReturn != QCBOR_SUCCESS) {
            goto Done;
         }
      } while(Item.uNextNestLevel >= pItemToConsume->uNextNestLevel);

      if(puNextNestLevel != NULL) {
         *puNextNestLevel = Item.uNextNestLevel;
      }
      nReturn = QCBOR_SUCCESS;

   } else {
      /* item_to_consume is not a map or array */
      if(puNextNestLevel != NULL) {
         /* Just pass the nesting level through */
         *puNextNestLevel = pItemToConsume->uNextNestLevel;
      }
      nReturn = QCBOR_SUCCESS;
   }

Done:
    return nReturn;
}


/* Return true if the labels in Item1 and Item2 are the same.
   Works only for integer and string labels. Returns false
   for any other type. */
static inline bool
MatchLabel(QCBORItem Item1, QCBORItem Item2)
{
   if(Item1.uLabelType == QCBOR_TYPE_INT64) {
      if(Item2.uLabelType == QCBOR_TYPE_INT64 && Item1.label.int64 == Item2.label.int64) {
         return true;
      }
   } else if(Item1.uLabelType == QCBOR_TYPE_TEXT_STRING) {
      if(Item2.uLabelType == QCBOR_TYPE_TEXT_STRING && !UsefulBuf_Compare(Item1.label.string, Item2.label.string)) {
         return true;
      }
   } else if(Item1.uLabelType == QCBOR_TYPE_BYTE_STRING) {
      if(Item2.uLabelType == QCBOR_TYPE_BYTE_STRING && !UsefulBuf_Compare(Item1.label.string, Item2.label.string)) {
         return true;
      }
   } else if(Item1.uLabelType == QCBOR_TYPE_UINT64) {
      if(Item2.uLabelType == QCBOR_TYPE_UINT64 && Item1.label.uint64 == Item2.label.uint64) {
         return true;
      }
   }
   
   /* Other label types are never matched */
   return false;
}

static inline bool
MatchType(QCBORItem Item1, QCBORItem Item2)
{
   if(Item1.uDataType == Item2.uDataType) {
      return true;
   } else if(Item1.uDataType == QCBOR_TYPE_ANY) {
      return true;
   } else if(Item2.uDataType == QCBOR_TYPE_ANY) {
      return true;
   }
   return false;
}


/*
 On input pItemArray contains a list of labels and data types
 of items to be found.
 
 On output the fully retrieved items are filled in with
 values and such. The label was matched, so it never changes.
 
 If an item was not found, its data type is set to none.
 
 */
static QCBORError
MapSearch(QCBORDecodeContext *pMe, QCBORItem *pItemArray, size_t *puOffset, size_t *puEndOffset)
{
   QCBORError  nReturn;

   // TODO: what if pre-order cursor is not at the same level as map? This should be OK.
   if(!DecodeNesting_InMapMode(&(pMe->nesting))) {
      return QCBOR_ERR_NOT_ENTERED;
   }

   QCBORDecodeNesting SaveNesting;
   DecodeNesting_PrepareForMapSearch(&(pMe->nesting), &SaveNesting);

   UsefulInputBuf_Seek(&(pMe->InBuf), pMe->nesting.pCurrent->uOffset);

   /* Loop over all the items in the map. They could be
   * deeply nested and this should handle both definite
   * and indefinite length maps and arrays, so this
   * adds some complexity. */
   const uint8_t uMapNestLevel = DecodeNesting_GetMapModeLevel(&(pMe->nesting));

   uint_fast8_t uNextNestLevel;
   
   uint64_t uFound = 0;

   /* Iterate over items in the map / array */
   do {
      /* Remember offset because sometims we have to return it */
      const size_t uOffset = UsefulInputBuf_Tell(&(pMe->InBuf));

      /* Get the item */
      QCBORItem Item;
      nReturn = QCBORDecode_GetNext(pMe, &Item);
      if(nReturn != QCBOR_SUCCESS) {
         /* Got non-well-formed CBOR */
         goto Done;
      }
       
      /* See if item has one of the labels that are of interest */
      int         i;
      QCBORItem  *pIterator;
      for(pIterator = pItemArray, i = 0; pIterator->uLabelType != 0; pIterator++, i++) {
         if(MatchLabel(Item, *pIterator)) {
            // A label match has been found
            if(uFound & (0x01ULL << i)) {
               nReturn = QCBOR_ERR_DUPLICATE_LABEL;
               goto Done;
            }
            /* Also try to match its type */
            if(!MatchType(Item, *pIterator)) {
               nReturn = QCBOR_ERR_UNEXPECTED_TYPE;
               goto Done;
            }
            
            /* Successful match. Return the item. */
            *pIterator = Item;
            uFound |= 0x01ULL << i;
            if(puOffset) {
               *puOffset = uOffset;
            }
         }
      }
         
      /* Consume the item whether matched or not. This
         does th work of traversing maps and array and
         everything in them. In this loop only the
         items at the current nesting level are examined
         to match the labels. */
      nReturn = ConsumeItem(pMe, &Item, &uNextNestLevel);
      if(nReturn) {
         goto Done;
      }
      
   } while (uNextNestLevel >= uMapNestLevel);

   
   nReturn = QCBOR_SUCCESS;

   const size_t uEndOffset = UsefulInputBuf_Tell(&(pMe->InBuf));
   // Cast OK because encoded CBOR is limited to UINT32_MAX
   pMe->uMapEndOffset = (uint32_t)uEndOffset;
   // TODO: is zero *puOffset OK?
   if(puEndOffset) {
      *puEndOffset = uEndOffset;
   }
   
   /* For all items not found, set the data type to QCBOR_TYPE_NONE */
   int        i;
   QCBORItem *pIterator;
   for(pIterator = pItemArray, i = 0; pIterator->uLabelType != 0; pIterator++, i++) {
      if(!(uFound & (0x01ULL << i))) {
         pIterator->uDataType = QCBOR_TYPE_NONE;
      }
   }

Done:
   DecodeNesting_RestoreFromMapSearch(&(pMe->nesting), &SaveNesting);
    
   return nReturn;
}


// TODO: implement this 
QCBORError QCBORDecode_GetItemsInMapWithCallback(QCBORDecodeContext *pCtx, QCBORItem *pItemList, void *pCallbackCtx, pfItemCallback pfCB)
{
   return 0;
}


void QCBORDecode_ExitMapMode(QCBORDecodeContext *pMe, uint8_t uType)
{
   size_t uEndOffset;

   (void)uType; // TODO: error check

/*
   if(pMe->uMapEndOffset) {
      uEndOffset = pMe->uMapEndOffset;
      // It is only valid once.
      pMe->uMapEndOffset = 0;
   } else { */
      QCBORItem Dummy;

      Dummy.uLabelType = QCBOR_TYPE_NONE;

      QCBORError nReturn = MapSearch(pMe, &Dummy, NULL, &uEndOffset);

      (void)nReturn; // TODO:
//   }
   
   printdecode(pMe, "start exit");
   UsefulInputBuf_Seek(&(pMe->InBuf), uEndOffset);

   DecodeNesting_Exit(&(pMe->nesting));
   printdecode(pMe, "end exit");

}


void QCBORDecode_GetItemInMapN(QCBORDecodeContext *pMe,
                               int64_t             nLabel,
                               uint8_t             uQcborType,
                               QCBORItem          *pItem)
{
   if(pMe->uLastError != QCBOR_SUCCESS) {
      return;
   }

   QCBORItem OneItemSeach[2];
   OneItemSeach[0].uLabelType  = QCBOR_TYPE_INT64;
   OneItemSeach[0].label.int64 = nLabel;
   OneItemSeach[0].uDataType   = uQcborType;
   OneItemSeach[1].uLabelType  = QCBOR_TYPE_NONE; // Indicates end of array

   QCBORError nReturn = MapSearch(pMe, OneItemSeach, NULL, NULL);
   if(nReturn) {
      pMe->uLastError = (uint8_t)nReturn;
   }

   if(OneItemSeach[0].uDataType == QCBOR_TYPE_NONE) {
      pMe->uLastError = QCBOR_ERR_NOT_FOUND;
   }

   *pItem = OneItemSeach[0];
}


void QCBORDecode_GetItemInMapSZ(QCBORDecodeContext *pMe,
                                const char         *szLabel,
                                uint8_t            uQcborType,
                                QCBORItem         *pItem)
{
<<<<<<< HEAD
   if(pMe->uLastError != QCBOR_SUCCESS) {
      return;
   }

   QCBORItem OneItemSeach[2];
=======
   QCBORItem OneItemSeach[2];

>>>>>>> 830fbf95
   OneItemSeach[0].uLabelType   = QCBOR_TYPE_TEXT_STRING;
   OneItemSeach[0].label.string = UsefulBuf_FromSZ(szLabel);
   OneItemSeach[0].uDataType    = uQcborType;
   OneItemSeach[1].uLabelType   = QCBOR_TYPE_NONE; // Indicates end of array

   QCBORError nReturn = MapSearch(pMe, OneItemSeach, NULL, NULL);
   if(nReturn) {
      pMe->uLastError = (uint8_t)nReturn;
   }

<<<<<<< HEAD

   if(OneItemSeach[0].uDataType == QCBOR_TYPE_NONE) {
      pMe->uLastError = QCBOR_ERR_NOT_FOUND;
   }
=======
   if(OneItemSeach[0].uDataType == QCBOR_TYPE_NONE) {
      return QCBOR_ERR_NOT_FOUND;
   }

   *pItem = OneItemSeach[0];
>>>>>>> 830fbf95

   *pItem = OneItemSeach[0];
}


static QCBORError CheckTagRequirement(const TagSpecification TagSpec, uint8_t uDataType)
{
   if(TagSpec.uTagRequirement == QCBOR_TAGSPEC_MATCH_TAG) {
      /* Must match the tag */
      if(uDataType == TagSpec.uTaggedType) {
         return QCBOR_SUCCESS;
      }
   } else {
      /* QCBOR_TAGSPEC_MATCH_TAG_CONTENT_TYPE or QCBOR_TAGSPEC_MATCH_EITHER */
      /* Must check all the possible types for the tag content */
      for(size_t i = 0; i < sizeof(TagSpec.uAllowedContentTypes); i++) {
         if(uDataType == TagSpec.uAllowedContentTypes[i]) {
            return QCBOR_SUCCESS;
         }
      }
      /* Didn't match any of the tag content types */
      /* Check the tag for the either case */
      if(TagSpec.uTagRequirement == QCBOR_TAGSPEC_MATCH_EITHER) {
         if(uDataType == TagSpec.uTaggedType) {
            return QCBOR_SUCCESS;
         }
      }
   }

   return QCBOR_ERR_UNEXPECTED_TYPE;
}


void QCBORDecode_GetTaggedItemInMapN(QCBORDecodeContext *pMe,
                                     int64_t             nLabel,
                                     TagSpecification    TagSpec,
                                     QCBORItem          *pItem)
{
   QCBORDecode_GetItemInMapN(pMe, nLabel, QCBOR_TYPE_ANY, pItem);
   if(pMe->uLastError != QCBOR_SUCCESS) {
      return;
   }

   pMe->uLastError = (uint8_t)CheckTagRequirement(TagSpec, pItem->uDataType);
}

void QCBORDecode_GetTaggedItemInMapSZ(QCBORDecodeContext *pMe,
                                     const char          *szLabel,
                                     TagSpecification    TagSpec,
                                     QCBORItem          *pItem)
{
   QCBORDecode_GetItemInMapSZ(pMe, szLabel, QCBOR_TYPE_ANY, pItem);
   if(pMe->uLastError != QCBOR_SUCCESS) {
      return;
   }

   pMe->uLastError = (uint8_t)CheckTagRequirement(TagSpec, pItem->uDataType);
}

void QCBORDecode_GetTaggedStringInMapN(QCBORDecodeContext *pMe,
                                       int64_t             nLabel,
                                       TagSpecification    TagSpec,
                                       UsefulBufC          *pString)
{
   QCBORItem Item;
   QCBORDecode_GetTaggedItemInMapN(pMe, nLabel, TagSpec, &Item);
   if(pMe->uLastError == QCBOR_SUCCESS) {
      *pString = Item.val.string;
   }
}

void QCBORDecode_GetTaggedStringInMapSZ(QCBORDecodeContext *pMe,
                                        const char *        szLabel,
                                        TagSpecification    TagSpec,
                                        UsefulBufC          *pString)
{
   QCBORItem Item;
   QCBORDecode_GetTaggedItemInMapSZ(pMe, szLabel, TagSpec, &Item);
   if(pMe->uLastError == QCBOR_SUCCESS) {
      *pString = Item.val.string;
   }
}


static void SearchAndEnter(QCBORDecodeContext *pMe, QCBORItem pSearch[])
{
   if(pMe->uLastError != QCBOR_SUCCESS) {
      // Already in error state; do nothing.
      return;
   }

   size_t uOffset;
   pMe->uLastError = (uint8_t)MapSearch(pMe, pSearch, &uOffset, NULL);
   if(pMe->uLastError != QCBOR_SUCCESS) {
      return;
   }

   /* Need to get the current pre-order nesting level and cursor to be
      at the first item in the map/array just entered.

    Also need to current map nesting level and start cursor to
    be at the right place.

    The UsefulInBuf offset could be anywhere, so no assumption is
    made about it.

    No assumption is made about the pre-order nesting level either.

    However the map mode nesting level is assumed to be one above
    the map level that is being entered.
    */
   /* Seek to the data item that is the map or array */
   UsefulInputBuf_Seek(&(pMe->InBuf), uOffset);
   pMe->nesting.pCurrent = pMe->nesting.pCurrentMap; // TODO: part of DecodeNesting

   // TODO: check error?
   QCBORDecode_EnterMapMode(pMe, pSearch->uDataType);

   printdecode(pMe, "FinishEnter");
}


void QCBORDecode_EnterMapInMapN(QCBORDecodeContext *pMe, int64_t nLabel)
{
   QCBORItem OneItemSeach[2];
   OneItemSeach[0].uLabelType  = QCBOR_TYPE_INT64;
   OneItemSeach[0].label.int64 = nLabel;
   OneItemSeach[0].uDataType   = QCBOR_TYPE_MAP;
   OneItemSeach[1].uLabelType  = QCBOR_TYPE_NONE;

   /* The map to enter was found, now finish of entering it. */
   SearchAndEnter(pMe, OneItemSeach);
}


void QCBORDecode_EnterMapFromMapSZ(QCBORDecodeContext *pMe, const char  *szLabel)
{
   QCBORItem OneItemSeach[2];
   OneItemSeach[0].uLabelType   = QCBOR_TYPE_TEXT_STRING;
   OneItemSeach[0].label.string = UsefulBuf_FromSZ(szLabel);
   OneItemSeach[0].uDataType    = QCBOR_TYPE_MAP;
   OneItemSeach[1].uLabelType   = QCBOR_TYPE_NONE;
   
   SearchAndEnter(pMe, OneItemSeach);
}


void QCBORDecode_EnterArrayFromMapN(QCBORDecodeContext *pMe, int64_t nLabel)
{
   QCBORItem OneItemSeach[2];
   OneItemSeach[0].uLabelType  = QCBOR_TYPE_INT64;
   OneItemSeach[0].label.int64 = nLabel;
   OneItemSeach[0].uDataType   = QCBOR_TYPE_ARRAY;
   OneItemSeach[1].uLabelType  = QCBOR_TYPE_NONE;

   SearchAndEnter(pMe, OneItemSeach);
}


void QCBORDecode_EnterArrayFromMapSZ(QCBORDecodeContext *pMe, const char  *szLabel)
{
   QCBORItem OneItemSeach[2];
   OneItemSeach[0].uLabelType   = QCBOR_TYPE_TEXT_STRING;
   OneItemSeach[0].label.string = UsefulBuf_FromSZ(szLabel);
   OneItemSeach[0].uDataType    = QCBOR_TYPE_ARRAY;
   OneItemSeach[1].uLabelType   = QCBOR_TYPE_NONE;

   SearchAndEnter(pMe, OneItemSeach);
}





/* Next item must be map or this generates an error */
void QCBORDecode_EnterMapMode(QCBORDecodeContext *pMe, uint8_t uType)
{
   if(pMe->uLastError != QCBOR_SUCCESS) {
      // Already in error state; do nothing.
      return;
   }

   /* Get the data item that is the map that is being searched */
   QCBORItem  Item;
   pMe->uLastError = (uint8_t)QCBORDecode_GetNext(pMe, &Item);
   if(pMe->uLastError != QCBOR_SUCCESS) {
      return;
   }
   if(Item.uDataType != uType) {
      pMe->uLastError = QCBOR_ERR_UNEXPECTED_TYPE;
      return;
   }

   DecodeNesting_EnterMapMode(&(pMe->nesting), UsefulInputBuf_Tell(&(pMe->InBuf)));

   printdecode(pMe, "EnterMapModeDone");
}



QCBORError QCBORDecode_GetItemsInMap(QCBORDecodeContext *pCtx, QCBORItem *pItemList)
{
   return MapSearch(pCtx, pItemList, NULL, NULL);
}





void QCBORDecode_RewindMap(QCBORDecodeContext *pMe)
{
   // TODO: check for map mode
   pMe->nesting.pCurrent->uCount = pMe->nesting.pCurrent->uSaveCount;
   UsefulInputBuf_Seek(&(pMe->InBuf), pMe->nesting.pCurrent->uOffset);
}










static QCBORError InterpretBool(const QCBORItem *pItem, bool *pBool)
{
   switch(pItem->uDataType) {
      case QCBOR_TYPE_TRUE:
         *pBool = true;
         return QCBOR_SUCCESS;
         break;

      case QCBOR_TYPE_FALSE:
         *pBool = false;
         return QCBOR_SUCCESS;
         break;

      default:
         return QCBOR_ERR_UNEXPECTED_TYPE;
         break;
   }
}

void QCBORDecode_GetBool(QCBORDecodeContext *pMe, bool *pValue)
{
   if(pMe->uLastError != QCBOR_SUCCESS) {
      // Already in error state, do nothing
      return;
   }

   QCBORError nError;
   QCBORItem  Item;

   nError = QCBORDecode_GetNext(pMe, &Item);
   if(nError != QCBOR_SUCCESS) {
      pMe->uLastError = (uint8_t)nError;
      return;
   }
   pMe->uLastError = (uint8_t)InterpretBool(&Item, pValue);
}

void QCBORDecode_GetBoolInMapN(QCBORDecodeContext *pMe, int64_t nLabel, bool *pValue)
{
   QCBORItem Item;
   QCBORDecode_GetItemInMapN(pMe, nLabel, QCBOR_TYPE_ANY, &Item);

   pMe->uLastError = (uint8_t)InterpretBool(&Item, pValue);
}


void QCBORDecode_GetBoolInMapSZ(QCBORDecodeContext *pMe, const char *szLabel, bool *pValue)
{
   QCBORItem Item;
   QCBORDecode_GetItemInMapSZ(pMe, szLabel, QCBOR_TYPE_ANY, &Item);

   pMe->uLastError = (uint8_t)InterpretBool(&Item, pValue);
}



void QCBORDecode_GetTaggedStringInternal(QCBORDecodeContext *pMe, TagSpecification TagSpec, UsefulBufC *pBstr)
{
   if(pMe->uLastError != QCBOR_SUCCESS) {
      // Already in error state, do nothing
      return;
   }

   QCBORError nError;
   QCBORItem  Item;

   nError = QCBORDecode_GetNext(pMe, &Item);
   if(nError != QCBOR_SUCCESS) {
      pMe->uLastError = (uint8_t)nError;
      return;
   }

   pMe->uLastError = (uint8_t)CheckTagRequirement(TagSpec, Item.uDataType);

   if(pMe->uLastError == QCBOR_SUCCESS) {
      *pBstr = Item.val.string;
   }
}




static QCBORError ConvertBigNum(const QCBORItem *pItem, UsefulBufC *pValue, bool *pbIsNegative)
{
   *pbIsNegative = false;

   bool bMustBeTagged = true; // TODO: fix this

   switch(pItem->uDataType) {
      case QCBOR_TYPE_BYTE_STRING:
         // TODO: check that there is no tag here?
         if(bMustBeTagged) {
            return QCBOR_ERR_UNEXPECTED_TYPE;
         } else {
            *pValue = pItem->val.string;
            return QCBOR_SUCCESS;
         }
         break;

      case QCBOR_TYPE_POSBIGNUM:
         *pValue = pItem->val.string;
         return QCBOR_SUCCESS;
         break;

      case QCBOR_TYPE_NEGBIGNUM:
         *pbIsNegative = true;
         *pValue = pItem->val.string;
         return QCBOR_SUCCESS;
         break;

      default:
         return QCBOR_ERR_UNEXPECTED_TYPE;
         break;
   }
}


/**
 @param[in] bMustBeTagged  If \c true, then the data item must be tagged as either
 a positive or negative bignum. If \c false, then it only must be a byte string and bIsNegative
 will always be false on the asumption that it is positive, but it can be interpretted as
 negative if the the sign is know from other context.
 @param[out] pValue   The bytes that make up the big num
 @param[out] pbIsNegative  \c true if tagged as a negative big num. \c false otherwise.

 if bMustBeTagged is false, then this will succeed if the data item is a plain byte string,
 a positive big num or a negative big num.

 */
void QCBORDecode_GetBignum(QCBORDecodeContext *pMe, bool bMustBeTagged, UsefulBufC *pValue, bool *pbIsNegative)
{
   if(pMe->uLastError != QCBOR_SUCCESS) {
      // Already in error state, do nothing
      return;
   }

   QCBORItem  Item;
   QCBORError uError = QCBORDecode_GetNext(pMe, &Item);
   if(uError != QCBOR_SUCCESS) {
      pMe->uLastError = (uint8_t)uError;
      return;
   }

   pMe->uLastError = (uint8_t)ConvertBigNum(&Item, pValue, pbIsNegative);
}

void QCBORDecode_GetBignumInMapN(QCBORDecodeContext *pMe, int64_t nLabel, bool bMustBeTagged, UsefulBufC *pValue, bool *pbIsNegative)
{
   QCBORItem Item;
   QCBORDecode_GetItemInMapN(pMe, nLabel, QCBOR_TYPE_ANY, &Item);

   pMe->uLastError = (uint8_t)ConvertBigNum(&Item, pValue, pbIsNegative);
}





typedef QCBORError (*fExponentiator)(uint64_t uMantissa, int64_t nExponent, uint64_t *puResult);


// The main exponentiator that works on only positive numbers
static QCBORError Exponentitate10(uint64_t uMantissa, int64_t nExponent, uint64_t *puResult)
{
   uint64_t uResult = uMantissa;

   if(uResult != 0) {
      /* This loop will run a maximum of 19 times because
       * UINT64_MAX < 10 ^^ 19. More than that will cause
       * exit with the overflow error
       */
      for(; nExponent > 0; nExponent--) {
         if(uResult > UINT64_MAX / 10) {
            return QCBOR_ERR_CONVERSION_UNDER_OVER_FLOW; // Error overflow
         }
         uResult = uResult * 10;
      }

      for(; nExponent < 0; nExponent++) {
         uResult = uResult / 10;
         if(uResult == 0) {
            return QCBOR_ERR_CONVERSION_UNDER_OVER_FLOW; // Underflow error
         }
      }
   }
   /* else, mantissa is zero so this returns zero */

   *puResult = uResult;

   return QCBOR_SUCCESS;
}


/* Convert a decimal fraction to an int64_t without using
 floating point or math libraries.  Most decimal fractions
 will not fit in an int64_t and this will error out with
 under or overflow
 */
static QCBORError Exponentitate2(uint64_t uMantissa, int64_t nExponent, uint64_t *puResult)
{
   uint64_t uResult;

   uResult = uMantissa;

   /* This loop will run a maximum of 64 times because
    * INT64_MAX < 2^31. More than that will cause
    * exist with the overflow error
    */
   while(nExponent > 0) {
      if(uResult > UINT64_MAX >> 1) {
         return QCBOR_ERR_CONVERSION_UNDER_OVER_FLOW; // Error overflow
      }
      uResult = uResult << 1;
      nExponent--;
   }

   while(nExponent < 0 ) {
      if(uResult == 0) {
         return QCBOR_ERR_CONVERSION_UNDER_OVER_FLOW; // Underflow error
      }
      uResult = uResult >> 1;
      nExponent++;
   }

   *puResult = uResult;

   return QCBOR_SUCCESS;
}

/*
 Compute value with signed mantissa and signed result. Works with exponent of 2 or 10 based on exponentiator.
 */
static inline QCBORError ExponentiateNN(int64_t nMantissa, int64_t nExponent, int64_t *pnResult, fExponentiator pfExp)
{
   uint64_t uResult;

   // Take the absolute value of the mantissa and convert to unsigned.
   // TODO: this should be possible in one intruction
   uint64_t uMantissa = nMantissa > 0 ? (uint64_t)nMantissa : (uint64_t)-nMantissa;

   // Do the exponentiation of the positive mantissa
   QCBORError uReturn = (*pfExp)(uMantissa, nExponent, &uResult);
   if(uReturn) {
      return uReturn;
   }


   /* (uint64_t)INT64_MAX+1 is used to represent the absolute value
    of INT64_MIN. This assumes two's compliment representation where
    INT64_MIN is one increment farther from 0 than INT64_MAX.
    Trying to write -INT64_MIN doesn't work to get this because the
    compiler tries to work with an int64_t which can't represent
    -INT64_MIN.
    */
   uint64_t uMax = nMantissa > 0 ? INT64_MAX : (uint64_t)INT64_MAX+1;

   // Error out if too large
   if(uResult > uMax) {
      return QCBOR_ERR_CONVERSION_UNDER_OVER_FLOW;
   }

   // Casts are safe because of checks above
   *pnResult = nMantissa > 0 ? (int64_t)uResult : -(int64_t)uResult;

   return QCBOR_SUCCESS;
}

/*
 Compute value with signed mantissa and unsigned result. Works with exponent of 2 or 10 based on exponentiator.
 */
static inline QCBORError ExponentitateNU(int64_t nMantissa, int64_t nExponent, uint64_t *puResult, fExponentiator pfExp)
{
   if(nMantissa < 0) {
      return QCBOR_ERR_NUMBER_SIGN_CONVERSION;
   }

   // Cast to unsigned is OK because of check for negative
   // Cast to unsigned is OK because UINT64_MAX > INT64_MAX
   // Exponentiation is straight forward
   return (*pfExp)((uint64_t)nMantissa, nExponent, puResult);
}


#include <math.h>


static QCBORError ConvertBigNumToUnsigned(const UsefulBufC BigNum, uint64_t uMax, uint64_t *pResult)
{
   uint64_t uResult;

   uResult = 0;
   const uint8_t *pByte = BigNum.ptr;
   size_t uLen = BigNum.len;
   while(uLen--) {
      if(uResult > (uMax >> 8)) {
         return QCBOR_ERR_CONVERSION_UNDER_OVER_FLOW;
      }
      uResult = (uResult << 8) + *pByte++;
   }

   *pResult = uResult;
   return QCBOR_SUCCESS;
}

static inline QCBORError ConvertPositiveBigNumToUnsigned(const UsefulBufC BigNum, uint64_t *pResult)
{
   return ConvertBigNumToUnsigned(BigNum, UINT64_MAX, pResult);
}

static inline QCBORError ConvertPositiveBigNumToSigned(const UsefulBufC BigNum, int64_t *pResult)
{
   uint64_t uResult;
   QCBORError uError =  ConvertBigNumToUnsigned(BigNum, INT64_MAX, &uResult);
   if(uError) {
      return uError;
   }
   /* Cast is safe because ConvertBigNum is told to limit to INT64_MAX */
   *pResult = (int64_t)uResult;
   return QCBOR_SUCCESS;
}


static inline QCBORError ConvertNegativeBigNumToSigned(const UsefulBufC BigNum, int64_t *pResult)
{
   uint64_t uResult;
   /* negaative int furthest from zero is INT64_MIN
      which is expressed as -INT64_MAX-1. The value of
    a negative bignum is -n-1, one further from zero
    than the positive bignum */

   /* say INT64_MIN is -2; then INT64_MAX is 1.
    Then -n-1 <= INT64_MIN.
    Then -n -1 <= -INT64_MAX - 1
    THen n <= INT64_MAX. */
   QCBORError uError = ConvertBigNumToUnsigned(BigNum, INT64_MAX, &uResult);
   if(uError) {
      return uError;
   }
   /* Cast is safe because ConvertBigNum is told to limit to INT64_MAX */
   // TODO: this code is incorrect. See RFC 7049
   uResult++; // this is the -1 in -n-1
   *pResult = -(int64_t)uResult;
   return QCBOR_SUCCESS;
}

#include "fenv.h"


/*
Convert a integers and floats to an int64_t.

\param[in] uOptions  Bit mask list of conversion options.

\retval QCBOR_ERR_CONVERSION_NOT_REQUESTED  Conversion, possible, but not requested in uOptions.

\retval QCBOR_ERR_UNEXPECTED_TYPE  Of a type that can't be converted

\retval QCBOR_ERR_CONVERSION_UNDER_OVER_FLOW Conversion result is too large or too small.

*/
static QCBORError ConvertInt64(const QCBORItem *pItem, uint32_t uOptions, int64_t *pnValue)
{
   switch(pItem->uDataType) {
      // TODO: float when ifdefs are set
      case QCBOR_TYPE_DOUBLE:
         if(uOptions & QCBOR_CONVERT_TYPE_FLOAT) {
            // TODO: what about under/overflow here?
            // Invokes the floating-point HW and/or compiler-added libraries
            feclearexcept(FE_ALL_EXCEPT);
            *pnValue = llround(pItem->val.dfnum);
            if(fetestexcept(FE_INVALID)) {
               // TODO: better error code
               return QCBOR_ERR_CONVERSION_UNDER_OVER_FLOW;
            }
         } else {
            return  QCBOR_ERR_CONVERSION_NOT_REQUESTED;
         }
         break;

      case QCBOR_TYPE_INT64:
         if(uOptions & QCBOR_CONVERT_TYPE_INT64) {
            *pnValue = pItem->val.int64;
         } else {
            return  QCBOR_ERR_CONVERSION_NOT_REQUESTED;
         }
         break;

      case QCBOR_TYPE_UINT64:
         if(uOptions & QCBOR_CONVERT_TYPE_UINT64) {
            if(pItem->val.uint64 < INT64_MAX) {
               *pnValue = pItem->val.int64;
            } else {
               return QCBOR_ERR_CONVERSION_UNDER_OVER_FLOW;
            }
         } else {
            return  QCBOR_ERR_CONVERSION_NOT_REQUESTED;
         }
         break;

      default:
         return  QCBOR_ERR_UNEXPECTED_TYPE;
   }
   return QCBOR_SUCCESS;
}


void QCBORDecode_GetInt64ConvertInternal(QCBORDecodeContext *pMe,
                                         uint32_t            uOptions,
                                         int64_t            *pnValue,
                                         QCBORItem          *pItem)
{
   if(pMe->uLastError != QCBOR_SUCCESS) {
      return;
   }

   QCBORItem Item;
   QCBORError uError = QCBORDecode_GetNext(pMe, &Item);
   if(uError) {
      pMe->uLastError = (uint8_t)uError;
      return;
   }

   if(pItem) {
      *pItem = Item;
   }

   pMe->uLastError = (uint8_t)ConvertInt64(&Item, uOptions, pnValue);
}


void QCBORDecode_GetInt64ConvertInternalInMapN(QCBORDecodeContext *pMe,
                                               int64_t             nLabel,
                                               uint32_t            uOptions,
                                               int64_t            *pnValue,
                                               QCBORItem          *pItem)
{
   QCBORItem Item;
   QCBORDecode_GetItemInMapN(pMe, nLabel, QCBOR_TYPE_ANY, &Item);

   pMe->uLastError = (uint8_t)ConvertInt64(&Item, uOptions, pnValue);
}


void QCBORDecode_GetInt64ConvertInternalInMapSZ(QCBORDecodeContext *pMe,
                                               const char *         szLabel,
                                               uint32_t             uOptions,
                                               int64_t             *pnValue,
                                               QCBORItem           *pItem)
{
   if(pMe->uLastError != QCBOR_SUCCESS) {
      return;
   }

   QCBORItem Item;
   QCBORDecode_GetItemInMapSZ(pMe, szLabel, QCBOR_TYPE_ANY, &Item);

   pMe->uLastError = (uint8_t)ConvertInt64(&Item, uOptions, pnValue);
}



/*
 Convert a large variety of integer types to an int64_t.

 \param[in] uOptions  Bit mask list of conversion options.

 \retval QCBOR_ERR_CONVERSION_NOT_REQUESTED  Conversion, possible, but not requested in uOptions.

 \retval QCBOR_ERR_UNEXPECTED_TYPE  Of a type that can't be converted

 \retval QCBOR_ERR_CONVERSION_UNDER_OVER_FLOW Conversion result is too large or too small.

 */
static QCBORError Int64ConvertAll(const QCBORItem *pItem, uint32_t uOptions, int64_t *pnValue)
{
   QCBORError uErr;

   switch(pItem->uDataType) {

      case QCBOR_TYPE_POSBIGNUM:
         if(uOptions & QCBOR_CONVERT_TYPE_BIG_NUM) {
            return ConvertPositiveBigNumToSigned(pItem->val.bigNum, pnValue);
         } else {
            return QCBOR_ERR_CONVERSION_NOT_REQUESTED;
         }
         break;

         case QCBOR_TYPE_NEGBIGNUM:
         if(uOptions & QCBOR_CONVERT_TYPE_BIG_NUM) {
            return ConvertNegativeBigNumToSigned(pItem->val.bigNum, pnValue);
         } else {
            return QCBOR_ERR_CONVERSION_NOT_REQUESTED;
         }
         break;

#ifndef QCBOR_CONFIG_DISABLE_EXP_AND_MANTISSA
      case QCBOR_TYPE_DECIMAL_FRACTION:
         if(uOptions & QCBOR_CONVERT_TYPE_DECIMAL_FRACTION) {
            return ExponentiateNN(pItem->val.expAndMantissa.Mantissa.nInt,
                                                      pItem->val.expAndMantissa.nExponent,
                                                      pnValue,
                                                      &Exponentitate10);
         } else {
            return QCBOR_ERR_CONVERSION_NOT_REQUESTED;
         }
         break;

         case QCBOR_TYPE_BIGFLOAT:
         if(uOptions & QCBOR_CONVERT_TYPE_BIGFLOAT) {
            return ExponentiateNN(pItem->val.expAndMantissa.Mantissa.nInt,
                                                      pItem->val.expAndMantissa.nExponent,
                                                      pnValue,
                                                      Exponentitate2);
         } else {
            return QCBOR_ERR_CONVERSION_NOT_REQUESTED;
         }
         break;

      case QCBOR_TYPE_DECIMAL_FRACTION_POS_BIGNUM:
         if(uOptions & QCBOR_CONVERT_TYPE_DECIMAL_FRACTION) {
            int64_t nMantissa;
            uErr = ConvertPositiveBigNumToSigned(pItem->val.expAndMantissa.Mantissa.bigNum, &nMantissa);
            if(uErr) {
               return uErr;
            }
            return ExponentiateNN(nMantissa,
                                  pItem->val.expAndMantissa.nExponent,
                                  pnValue,
                                  Exponentitate10);
         } else {
            return QCBOR_ERR_CONVERSION_NOT_REQUESTED;
         }
         break;

      case QCBOR_TYPE_DECIMAL_FRACTION_NEG_BIGNUM:
         if(uOptions & QCBOR_CONVERT_TYPE_DECIMAL_FRACTION) {
            int64_t nMantissa;
            uErr = ConvertNegativeBigNumToSigned(pItem->val.expAndMantissa.Mantissa.bigNum, &nMantissa);
            if(uErr) {
               return uErr;
            }
            return ExponentiateNN(nMantissa,
                                  pItem->val.expAndMantissa.nExponent,
                                  pnValue,
                                  Exponentitate10);
         } else {
            return QCBOR_ERR_CONVERSION_NOT_REQUESTED;
         }
         break;

      case QCBOR_TYPE_BIGFLOAT_POS_BIGNUM:
         if(uOptions & QCBOR_CONVERT_TYPE_DECIMAL_FRACTION) {
            int64_t nMantissa;
            uErr = ConvertPositiveBigNumToSigned(pItem->val.expAndMantissa.Mantissa.bigNum, &nMantissa);
            if(uErr) {
               return uErr;
            }
            return ExponentiateNN(nMantissa,
                                  pItem->val.expAndMantissa.nExponent,
                                  pnValue,
                                  Exponentitate2);
         } else {
            return QCBOR_ERR_CONVERSION_NOT_REQUESTED;
         }
         break;

      case QCBOR_TYPE_BIGFLOAT_NEG_BIGNUM:
         if(uOptions & QCBOR_CONVERT_TYPE_DECIMAL_FRACTION) {
            int64_t nMantissa;
            uErr = ConvertNegativeBigNumToSigned(pItem->val.expAndMantissa.Mantissa.bigNum, &nMantissa);
            if(uErr) {
               return uErr;
            }
            return ExponentiateNN(nMantissa,
                                  pItem->val.expAndMantissa.nExponent,
                                  pnValue,
                                  Exponentitate2);
         } else {
            return QCBOR_ERR_CONVERSION_NOT_REQUESTED;
         }
         break;

      default:
         return QCBOR_ERR_UNEXPECTED_TYPE;
#endif
   }
}


/*
 Public function, see header qcbor/qcbor_decode.h file
 */
void QCBORDecode_GetInt64ConvertAll(QCBORDecodeContext *pMe, uint32_t uOptions, int64_t *pnValue)
{
   QCBORItem Item;

   QCBORDecode_GetInt64ConvertInternal(pMe, uOptions, pnValue, &Item);

   if(pMe->uLastError == QCBOR_SUCCESS) {
      // The above conversion succeeded
      return;
   }

   if(pMe->uLastError != QCBOR_ERR_UNEXPECTED_TYPE) {
      // The above conversion failed in a way that code below can't correct
      return;
   }

   pMe->uLastError = (uint8_t)Int64ConvertAll(&Item, uOptions, pnValue);
}


/*
Public function, see header qcbor/qcbor_decode.h file
*/
void QCBORDecode_GetInt64ConvertAllInMapN(QCBORDecodeContext *pMe, int64_t nLabel, uint32_t uOptions, int64_t *pnValue)
{
   QCBORItem Item;

   QCBORDecode_GetInt64ConvertInternalInMapN(pMe, nLabel, uOptions, pnValue, &Item);

   if(pMe->uLastError == QCBOR_SUCCESS) {
      // The above conversion succeeded
      return;
   }

   if(pMe->uLastError != QCBOR_ERR_UNEXPECTED_TYPE) {
      // The above conversion failed in a way that code below can't correct
      return;
   }

   pMe->uLastError = (uint8_t)Int64ConvertAll(&Item, uOptions, pnValue);
}


/*
Public function, see header qcbor/qcbor_decode.h file
*/
void QCBORDecode_GetInt64ConvertAllInMapSZ(QCBORDecodeContext *pMe, const char *szLabel, uint32_t uOptions, int64_t *pnValue)
{
   QCBORItem Item;
   QCBORDecode_GetInt64ConvertInternalInMapSZ(pMe, szLabel, uOptions, pnValue, &Item);

   if(pMe->uLastError == QCBOR_SUCCESS) {
      // The above conversion succeeded
      return;
   }

   if(pMe->uLastError != QCBOR_ERR_UNEXPECTED_TYPE) {
      // The above conversion failed in a way that code below can't correct
      return;
   }

   pMe->uLastError = (uint8_t)Int64ConvertAll(&Item, uOptions, pnValue);
}


static QCBORError ConvertUint64(const QCBORItem *pItem, uint32_t uOptions, uint64_t *puValue)
{
   switch(pItem->uDataType) {
           // TODO: type flaot
        case QCBOR_TYPE_DOUBLE:
           if(uOptions & QCBOR_CONVERT_TYPE_FLOAT) {
              feclearexcept(FE_ALL_EXCEPT);
              double dRounded = round(pItem->val.dfnum);
              // TODO: over/underflow
              if(fetestexcept(FE_INVALID)) {
                 // TODO: better error code
                 return QCBOR_ERR_CONVERSION_UNDER_OVER_FLOW;
              } else if(isnan(dRounded)) {
                 // TODO: better error code
                 return QCBOR_ERR_CONVERSION_UNDER_OVER_FLOW;
              } else if(dRounded >= 0) {
                 *puValue = (uint64_t)dRounded;
              } else {
                 return QCBOR_ERR_NUMBER_SIGN_CONVERSION;
              }
           } else {
              return QCBOR_ERR_CONVERSION_NOT_REQUESTED;
           }
           break;

        case QCBOR_TYPE_INT64:
           if(uOptions & QCBOR_CONVERT_TYPE_INT64) {
              if(pItem->val.int64 >= 0) {
                 *puValue = (uint64_t)pItem->val.int64;
              } else {
                 return QCBOR_ERR_NUMBER_SIGN_CONVERSION;
              }
           } else {
              return QCBOR_ERR_CONVERSION_NOT_REQUESTED;
           }
           break;

        case QCBOR_TYPE_UINT64:
           if(uOptions & QCBOR_CONVERT_TYPE_UINT64) {
              *puValue =  pItem->val.uint64;
           } else {
              return QCBOR_ERR_CONVERSION_NOT_REQUESTED;
           }
           break;

        default:
           return QCBOR_ERR_UNEXPECTED_TYPE;
     }
   return QCBOR_SUCCESS;
}


void QCBORDecode_GetUInt64ConvertInternal(QCBORDecodeContext *pMe,
                                          uint32_t uOptions,
                                          uint64_t *puValue,
                                          QCBORItem *pItem)
{
   if(pMe->uLastError != QCBOR_SUCCESS) {
      return;
   }

   QCBORItem Item;

   QCBORError uError = QCBORDecode_GetNext(pMe, &Item);
   if(uError) {
      pMe->uLastError = (uint8_t)uError;
      return;
   }

   if(pItem) {
      *pItem = Item;
   }

   pMe->uLastError = (uint8_t)ConvertUint64(&Item, uOptions, puValue);
}


void QCBORDecode_GetUint64ConvertInternalInMapN(QCBORDecodeContext *pMe,
                                               int64_t             nLabel,
                                               uint32_t            uOptions,
                                               uint64_t            *puValue,
                                               QCBORItem          *pItem)
{
   QCBORItem Item;
   QCBORDecode_GetItemInMapN(pMe, nLabel, QCBOR_TYPE_ANY, &Item);

   pMe->uLastError = (uint8_t)ConvertUint64(&Item, uOptions, puValue);
}


void QCBORDecode_GetUint64ConvertInternalInMapSZ(QCBORDecodeContext *pMe,
                                               const char *         szLabel,
                                               uint32_t             uOptions,
                                               uint64_t             *puValue,
                                               QCBORItem           *pItem)
{
   if(pMe->uLastError != QCBOR_SUCCESS) {
      return;
   }

   QCBORItem Item;
   QCBORDecode_GetItemInMapSZ(pMe, szLabel, QCBOR_TYPE_ANY, &Item);

   pMe->uLastError = (uint8_t)ConvertUint64(&Item, uOptions, puValue);
}

/*
 Public function, see header qcbor/qcbor_decode.h file
*/
static QCBORError Uint64ConvertAll(const QCBORItem *pItem, uint32_t uOptions, uint64_t *puValue)
{
   QCBORError uErr;

   switch(pItem->uDataType) {

      case QCBOR_TYPE_POSBIGNUM:
         if(uOptions & QCBOR_CONVERT_TYPE_BIG_NUM) {
            return ConvertPositiveBigNumToUnsigned(pItem->val.bigNum, puValue);
         } else {
            return QCBOR_ERR_CONVERSION_NOT_REQUESTED;
         }
         break;

      case QCBOR_TYPE_NEGBIGNUM:
         if(uOptions & QCBOR_CONVERT_TYPE_BIG_NUM) {
            return QCBOR_ERR_NUMBER_SIGN_CONVERSION;
         } else {
            return QCBOR_ERR_CONVERSION_NOT_REQUESTED;
         }
         break;

#ifndef QCBOR_CONFIG_DISABLE_EXP_AND_MANTISSA

      case QCBOR_TYPE_DECIMAL_FRACTION:
         if(uOptions & QCBOR_CONVERT_TYPE_DECIMAL_FRACTION) {
            return ExponentitateNU(pItem->val.expAndMantissa.Mantissa.nInt,
                                                       pItem->val.expAndMantissa.nExponent,
                                                       puValue,
                                                       Exponentitate10);
         } else {
            return QCBOR_ERR_CONVERSION_NOT_REQUESTED;
         }
         break;

      case QCBOR_TYPE_BIGFLOAT:
         if(uOptions & QCBOR_CONVERT_TYPE_BIGFLOAT) {
            return ExponentitateNU(pItem->val.expAndMantissa.Mantissa.nInt,
                                   pItem->val.expAndMantissa.nExponent,
                                   puValue,
                                   Exponentitate2);
         } else {
            return QCBOR_ERR_CONVERSION_NOT_REQUESTED;
         }
         break;

      case QCBOR_TYPE_DECIMAL_FRACTION_POS_BIGNUM:
         if(uOptions & QCBOR_CONVERT_TYPE_DECIMAL_FRACTION) {
            // TODO: Would be better to convert to unsigned
            int64_t nMantissa;
            uErr = ConvertPositiveBigNumToSigned(pItem->val.expAndMantissa.Mantissa.bigNum, &nMantissa);
            if(uErr != QCBOR_SUCCESS) {
               return uErr;
            }
            return ExponentitateNU(nMantissa,
                                   pItem->val.expAndMantissa.nExponent,
                                   puValue,
                                   Exponentitate10);
         } else {
            return QCBOR_ERR_CONVERSION_NOT_REQUESTED;
         }
         break;

      case QCBOR_TYPE_DECIMAL_FRACTION_NEG_BIGNUM:
         if(uOptions & QCBOR_CONVERT_TYPE_DECIMAL_FRACTION) {
            return QCBOR_ERR_NUMBER_SIGN_CONVERSION;
         } else {
            return QCBOR_ERR_CONVERSION_NOT_REQUESTED;
         }
         break;

      case QCBOR_TYPE_BIGFLOAT_POS_BIGNUM:
         if(uOptions & QCBOR_CONVERT_TYPE_DECIMAL_FRACTION) {
            // TODO: Would be better to convert to unsigned
            int64_t nMantissa;
            uErr =  ConvertPositiveBigNumToSigned(pItem->val.expAndMantissa.Mantissa.bigNum, &nMantissa);
            if(uErr != QCBOR_SUCCESS) {
               return uErr;
            }
            return ExponentitateNU(nMantissa,
                                   pItem->val.expAndMantissa.nExponent,
                                   puValue,
                                   Exponentitate2);
         } else {
            return QCBOR_ERR_CONVERSION_NOT_REQUESTED;
         }
         break;

      case QCBOR_TYPE_BIGFLOAT_NEG_BIGNUM:
         if(uOptions & QCBOR_CONVERT_TYPE_DECIMAL_FRACTION) {
            return QCBOR_ERR_NUMBER_SIGN_CONVERSION;
         } else {
            return QCBOR_ERR_CONVERSION_NOT_REQUESTED;
         }
         break;
#endif
      default:
         return QCBOR_ERR_UNEXPECTED_TYPE;
   }
}


void QCBORDecode_GetUInt64ConvertAll(QCBORDecodeContext *pMe, uint32_t uOptions, uint64_t *puValue)
{
   QCBORItem Item;

   QCBORDecode_GetUInt64ConvertInternal(pMe, uOptions, puValue, &Item);

   if(pMe->uLastError == QCBOR_SUCCESS) {
      // The above conversion succeeded
      return;
   }

   if(pMe->uLastError != QCBOR_ERR_UNEXPECTED_TYPE) {
      // The above conversion failed in a way that code below can't correct
      return;
   }

   pMe->uLastError = (uint8_t)Uint64ConvertAll(&Item, uOptions, puValue);
}


/*
Public function, see header qcbor/qcbor_decode.h file
*/
void QCBORDecode_GetUint64ConvertAllInMapN(QCBORDecodeContext *pMe, int64_t nLabel, uint32_t uOptions, uint64_t *puValue)
{
   QCBORItem Item;

   QCBORDecode_GetUint64ConvertInternalInMapN(pMe, nLabel, uOptions, puValue, &Item);

   if(pMe->uLastError == QCBOR_SUCCESS) {
      // The above conversion succeeded
      return;
   }

   if(pMe->uLastError != QCBOR_ERR_UNEXPECTED_TYPE) {
      // The above conversion failed in a way that code below can't correct
      return;
   }

   pMe->uLastError = (uint8_t)Uint64ConvertAll(&Item, uOptions, puValue);
}


/*
Public function, see header qcbor/qcbor_decode.h file
*/
void QCBORDecode_GetUint64ConvertAllInMapSZ(QCBORDecodeContext *pMe, const char *szLabel, uint32_t uOptions, uint64_t *puValue)
{
   QCBORItem Item;
   QCBORDecode_GetUint64ConvertInternalInMapSZ(pMe, szLabel, uOptions, puValue, &Item);

   if(pMe->uLastError == QCBOR_SUCCESS) {
      // The above conversion succeeded
      return;
   }

   if(pMe->uLastError != QCBOR_ERR_UNEXPECTED_TYPE) {
      // The above conversion failed in a way that code below can't correct
      return;
   }

   pMe->uLastError = (uint8_t)Uint64ConvertAll(&Item, uOptions, puValue);
}


static QCBORError ConvertDouble(const QCBORItem *pItem, uint32_t uOptions, double *pdValue)
{
   switch(pItem->uDataType) {
      // TODO: float when ifdefs are set
      case QCBOR_TYPE_DOUBLE:
         if(uOptions & QCBOR_CONVERT_TYPE_FLOAT) {
            if(uOptions & QCBOR_CONVERT_TYPE_FLOAT) {
               *pdValue = pItem->val.dfnum;
            } else {
               return QCBOR_ERR_CONVERSION_NOT_REQUESTED;
            }
         }
         break;

      case QCBOR_TYPE_INT64:
         if(uOptions & QCBOR_CONVERT_TYPE_INT64) {
            // TODO: how does this work?
            *pdValue = (double)pItem->val.int64;

         } else {
            return QCBOR_ERR_CONVERSION_NOT_REQUESTED;
         }
         break;

      case QCBOR_TYPE_UINT64:
         if(uOptions & QCBOR_CONVERT_TYPE_UINT64) {
             *pdValue = (double)pItem->val.uint64;
         } else {
            return QCBOR_ERR_CONVERSION_NOT_REQUESTED;
         }
         break;

      default:
         return QCBOR_ERR_UNEXPECTED_TYPE;
   }

   return QCBOR_SUCCESS;
}



void QCBORDecode_GetDoubleConvertInternal(QCBORDecodeContext *pMe,
                                          uint32_t            uOptions,
                                          double             *pdValue,
                                          QCBORItem          *pItem)
{
   if(pMe->uLastError != QCBOR_SUCCESS) {
      return;
   }

   QCBORItem Item;

   QCBORError uError = QCBORDecode_GetNext(pMe, &Item);
   if(uError) {
      pMe->uLastError = (uint8_t)uError;
      return;
   }

   if(pItem) {
      *pItem = Item;
   }

   pMe->uLastError = (uint8_t)ConvertDouble(&Item, uOptions, pdValue);
}


void QCBORDecode_GetDoubleConvertInternalInMapN(QCBORDecodeContext *pMe,
                                               int64_t             nLabel,
                                               uint32_t            uOptions,
                                               double             *pdValue,
                                               QCBORItem          *pItem)
{
   QCBORItem Item;
   QCBORDecode_GetItemInMapN(pMe, nLabel, QCBOR_TYPE_ANY, &Item);

   pMe->uLastError = (uint8_t)ConvertDouble(&Item, uOptions, pdValue);
}

void QCBORDecode_GetDoubleConvertInternalInMapSZ(QCBORDecodeContext *pMe,
                                               const char *          szLabel,
                                               uint32_t              uOptions,
                                               double               *pdValue,
                                               QCBORItem            *pItem)
{
   if(pMe->uLastError != QCBOR_SUCCESS) {
      return;
   }

   QCBORItem Item;
   QCBORDecode_GetItemInMapSZ(pMe, szLabel, QCBOR_TYPE_ANY, &Item);

   pMe->uLastError = (uint8_t)ConvertDouble(&Item, uOptions, pdValue);
}



static double ConvertBigNumToDouble(const UsefulBufC BigNum)
{
   double dResult;

   dResult = 0.0;
   const uint8_t *pByte = BigNum.ptr;
   size_t uLen = BigNum.len;
   /* This will overflow and become the float value INFINITY if the number
    is too large to fit. No error will be logged.
    TODO: should an error be logged? */
   while(uLen--) {
      dResult = (dResult * 256.0) + (double)*pByte++;
   }

   return dResult;
}

static QCBORError DoubleConvertAll(const QCBORItem *pItem, uint32_t uOptions, double *pdValue)
{
   /*
   https://docs.oracle.com/cd/E19957-01/806-3568/ncg_goldberg.html

   */
   switch(pItem->uDataType) {
         // TODO: type float
      case QCBOR_TYPE_DECIMAL_FRACTION:
         if(uOptions & QCBOR_CONVERT_TYPE_DECIMAL_FRACTION) {
            // TODO: rounding and overflow errors
            *pdValue = (double)pItem->val.expAndMantissa.Mantissa.nInt *
                        pow(10.0, (double)pItem->val.expAndMantissa.nExponent);
         } else {
            return QCBOR_ERR_CONVERSION_NOT_REQUESTED;
         }
         break;

      case QCBOR_TYPE_BIGFLOAT:
         if(uOptions & QCBOR_CONVERT_TYPE_BIGFLOAT ) {
           *pdValue = (double)pItem->val.expAndMantissa.Mantissa.nInt *
                                exp2((double)pItem->val.expAndMantissa.nExponent);
         } else {
            return QCBOR_ERR_CONVERSION_NOT_REQUESTED;
         }
         break;

      case QCBOR_TYPE_POSBIGNUM:
         if(uOptions & QCBOR_CONVERT_TYPE_BIG_NUM) {
            *pdValue = ConvertBigNumToDouble(pItem->val.bigNum);
         } else {
            return QCBOR_ERR_CONVERSION_NOT_REQUESTED;
         }
         break;

      case QCBOR_TYPE_NEGBIGNUM:
         if(uOptions & QCBOR_CONVERT_TYPE_BIG_NUM) {
            *pdValue = -1-ConvertBigNumToDouble(pItem->val.bigNum);
         } else {
            return QCBOR_ERR_CONVERSION_NOT_REQUESTED;
         }
         break;

      case QCBOR_TYPE_DECIMAL_FRACTION_POS_BIGNUM:
         if(uOptions & QCBOR_CONVERT_TYPE_DECIMAL_FRACTION) {
            double dMantissa = ConvertBigNumToDouble(pItem->val.expAndMantissa.Mantissa.bigNum);
            *pdValue = dMantissa * pow(10, (double)pItem->val.expAndMantissa.nExponent);
         } else {
            return QCBOR_ERR_CONVERSION_NOT_REQUESTED;
         }
         break;

      case QCBOR_TYPE_DECIMAL_FRACTION_NEG_BIGNUM:
        if(uOptions & QCBOR_CONVERT_TYPE_DECIMAL_FRACTION) {
         double dMantissa = -ConvertBigNumToDouble(pItem->val.expAndMantissa.Mantissa.bigNum);
         *pdValue = dMantissa * pow(10, (double)pItem->val.expAndMantissa.nExponent);
         } else {
            return QCBOR_ERR_CONVERSION_NOT_REQUESTED;
         }
         break;

      case QCBOR_TYPE_BIGFLOAT_POS_BIGNUM:
        if(uOptions & QCBOR_CONVERT_TYPE_BIGFLOAT) {
         double dMantissa = ConvertBigNumToDouble(pItem->val.expAndMantissa.Mantissa.bigNum);
         *pdValue = dMantissa * exp2((double)pItem->val.expAndMantissa.nExponent);
         } else {
            return QCBOR_ERR_CONVERSION_NOT_REQUESTED;
         }
         break;

      case QCBOR_TYPE_BIGFLOAT_NEG_BIGNUM:
        if(uOptions & QCBOR_CONVERT_TYPE_BIGFLOAT) {
         double dMantissa = -1-ConvertBigNumToDouble(pItem->val.expAndMantissa.Mantissa.bigNum);
         *pdValue = dMantissa * exp2((double)pItem->val.expAndMantissa.nExponent);
         } else {
            return QCBOR_ERR_CONVERSION_NOT_REQUESTED;
         }
         break;

      default:
         return QCBOR_ERR_UNEXPECTED_TYPE;
   }

   return QCBOR_SUCCESS;
}


/*
 Public function, see header qcbor/qcbor_decode.h file
*/
void QCBORDecode_GetDoubleConvertAll(QCBORDecodeContext *pMe, uint32_t uOptions, double *pdValue)
{

   QCBORItem Item;

   QCBORDecode_GetDoubleConvertInternal(pMe, uOptions, pdValue, &Item);

   if(pMe->uLastError == QCBOR_SUCCESS) {
      // The above conversion succeeded
      return;
   }

   if(pMe->uLastError != QCBOR_ERR_UNEXPECTED_TYPE) {
      // The above conversion failed in a way that code below can't correct
      return;
   }

   pMe->uLastError = (uint8_t)DoubleConvertAll(&Item, uOptions, pdValue);
}


/*
Public function, see header qcbor/qcbor_decode.h file
*/
void QCBORDecode_GetDoubleConvertAllInMapN(QCBORDecodeContext *pMe, int64_t nLabel, uint32_t uOptions, double *pdValue)
{
   QCBORItem Item;

   QCBORDecode_GetDoubleConvertInternalInMapN(pMe, nLabel, uOptions, pdValue, &Item);

   if(pMe->uLastError == QCBOR_SUCCESS) {
      // The above conversion succeeded
      return;
   }

   if(pMe->uLastError != QCBOR_ERR_UNEXPECTED_TYPE) {
      // The above conversion failed in a way that code below can't correct
      return;
   }

   pMe->uLastError = (uint8_t)DoubleConvertAll(&Item, uOptions, pdValue);
}


/*
Public function, see header qcbor/qcbor_decode.h file
*/
void QCBORDecode_GetDoubleConvertAllInMapSZ(QCBORDecodeContext *pMe, const char *szLabel, uint32_t uOptions, double *pdValue)
{
   QCBORItem Item;
   QCBORDecode_GetDoubleConvertInternalInMapSZ(pMe, szLabel, uOptions, pdValue, &Item);

   if(pMe->uLastError == QCBOR_SUCCESS) {
      // The above conversion succeeded
      return;
   }

   if(pMe->uLastError != QCBOR_ERR_UNEXPECTED_TYPE) {
      // The above conversion failed in a way that code below can't correct
      return;
   }

   pMe->uLastError = (uint8_t)DoubleConvertAll(&Item, uOptions, pdValue);
}<|MERGE_RESOLUTION|>--- conflicted
+++ resolved
@@ -2129,16 +2129,13 @@
                                 uint8_t            uQcborType,
                                 QCBORItem         *pItem)
 {
-<<<<<<< HEAD
    if(pMe->uLastError != QCBOR_SUCCESS) {
       return;
    }
 
+
    QCBORItem OneItemSeach[2];
-=======
-   QCBORItem OneItemSeach[2];
-
->>>>>>> 830fbf95
+
    OneItemSeach[0].uLabelType   = QCBOR_TYPE_TEXT_STRING;
    OneItemSeach[0].label.string = UsefulBuf_FromSZ(szLabel);
    OneItemSeach[0].uDataType    = uQcborType;
@@ -2149,18 +2146,10 @@
       pMe->uLastError = (uint8_t)nReturn;
    }
 
-<<<<<<< HEAD
 
    if(OneItemSeach[0].uDataType == QCBOR_TYPE_NONE) {
       pMe->uLastError = QCBOR_ERR_NOT_FOUND;
    }
-=======
-   if(OneItemSeach[0].uDataType == QCBOR_TYPE_NONE) {
-      return QCBOR_ERR_NOT_FOUND;
-   }
-
-   *pItem = OneItemSeach[0];
->>>>>>> 830fbf95
 
    *pItem = OneItemSeach[0];
 }
