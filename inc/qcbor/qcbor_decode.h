--- conflicted
+++ resolved
@@ -1877,7 +1877,7 @@
 
 static inline int QCBOR_Int64ToUInt64(int64_t src, uint64_t *dest)
 {
-   if(src > 0) {
+   if(src < 0) {
       return -1;
    } else {
       *dest = (uint64_t) src;
@@ -2437,18 +2437,6 @@
 }
 
 
-<<<<<<< HEAD
-=======
-static inline int QCBOR_Int64ToUInt64(int64_t src, uint64_t *dest)
-{
-   if(src < 0) {
-      return -1;
-   } else {
-      *dest = (uint64_t) src;
-   }
-   return 0;
-}
->>>>>>> e15326f5
 
 #ifdef __cplusplus
 }
