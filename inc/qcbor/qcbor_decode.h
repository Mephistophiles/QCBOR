--- conflicted
+++ resolved
@@ -996,18 +996,6 @@
 
  @param[in]  pCtx  The context to check.
 
-<<<<<<< HEAD
- @retval  QCBOR_ERR_ARRAY_OR_MAP_STILL_OPEN   The CBOR is not well-formed
- as some map or array was not closed off. This should always be treated as an
- unrecoverable error.
-
- @retval QCBOR_ERR_EXTRA_BYTES The CBOR was decoded correctly and
- all maps and arrays are closed, but some of the bytes in the input were not consumed.
- This may or may not be considered an error.
-
- @retval QCBOR_SUCCES There were no errors and all bytes were
- consumed.
-=======
  @retval QCBOR_ERR_ARRAY_OR_MAP_STILL_OPEN The CBOR is not well-formed
           as some map or array was not closed off. This should always
           be treated as an unrecoverable error.
@@ -1019,7 +1007,6 @@
 
  @retval QCBOR_SUCCES There were no errors and all bytes were
          consumed.
->>>>>>> d8a5ca42
 
  This should always be called to determine if all maps and arrays
  where correctly closed and that the CBOR was well-formed.
